#
# Licensed to the Apache Software Foundation (ASF) under one
# or more contributor license agreements.  See the NOTICE file
# distributed with this work for additional information
# regarding copyright ownership.  The ASF licenses this file
# to you under the Apache License, Version 2.0 (the
# "License"); you may not use this file except in compliance
# with the License.  You may obtain a copy of the License at
#
#   http://www.apache.org/licenses/LICENSE-2.0
#
# Unless required by applicable law or agreed to in writing,
# software distributed under the License is distributed on an
# "AS IS" BASIS, WITHOUT WARRANTIES OR CONDITIONS OF ANY
# KIND, either express or implied.  See the License for the
# specific language governing permissions and limitations
# under the License.
#

from __future__ import division

from collections import Counter, deque
import numpy as np
import math

from singa import tensor
from singa import utils
from .tensor import Tensor
from . import singa_wrap as singa

CTensor = singa.Tensor
training = False


def axis_helper(y_shape, x_shape):
    """
    check which axes the x has been broadcasted
    Args:
        y_shape: the shape of result
        x_shape: the shape of x
    Return:
        a tuple refering the axes 
    """
    res = []
    j = len(x_shape) - 1
    for i in range(len(y_shape) - 1, -1, -1):
        if j < 0 or x_shape[j] != y_shape[i]:
            res.append(i)
        j -= 1
    return tuple(res[::-1])


def back_broadcast(y_shape, x_shape, x):
    """
    for a brodcasted tensor, restore its shape of x from y_shape to x_shape
    Args:
        y_shape: the shape of result
        x_shape: the shape of x
        x: the input
    Return:
        a tensor
    """
    if y_shape != x_shape:
        x = tensor.from_raw_tensor(x)
        axis = axis_helper(y_shape, x_shape)
        x = tensor.sum(x, axis)
        x = tensor.reshape(x, x_shape)
        x = x.data
    return x


def infer_dependency(op):
    """
    Infer the dependency of all operations with the
    given op as the last operation.
    Operation A is depending on B if A uses the output(s) of B.

    Args:
        op: an Operation instance, e.g. the loss operation.

    Return:
        a Counter instance with the operation as the key,
        and the number of operations that are depending on it as the value;
        and a Counter instance with the id of the output tensor as the key, and 
        the number of operations that are depending on it as the value.
    """

    # current op is not inserted into the dependency_count
    # if the current op is not a terminal op, then this function may just
    # count dependency of a branch.
    op_count = Counter()
    tensor_count = Counter()
    queue = deque([op])
    while len(queue) > 0:
        cur_op = queue.pop()
        for src_op, xid, _, _ in cur_op.src:
            if src_op not in op_count:
                op_count[src_op] = 1
                queue.append(src_op)
            else:
                op_count[src_op] += 1
            tensor_count[xid] += 1
    return op_count, tensor_count


def gradients(y, dy=None):
    """
    Compute the gradients of the output w.r.t the parameters

    Args:
        y: the output tensor, e.g., the loss
        dy: gradient of the target w.r.t y; None indicates the gradient is 1.0;
            it can be used to rescale the loss.

    Return:
        a dictionary storing the gradient tensors of all tensors
            whose stores_grad is true (e.g. parameter tensors)
    """
    grads = {}  # mapping: x->dx if x.stores_grad
    for p, dp in backward(y, dy):
        grads[p] = dp
    return grads


def backward(y, dy=None):
    """
    Run the backward propagation starting at y.
    Args:
        y: a Tensor instance, usually the loss
        dy: a number or a Tensor instance, for the gradient of the
            objective/loss w.r.t y, usually None, i.e., 1.0
    Return:
        yeild the parameter (tensor with stores_grad true) and the
            gradient tensors.
    """
    assert isinstance(y, Tensor), "wrong input type."
    op_dep, tensor_dep = infer_dependency(y.creator)
    assert y.size() == 1, ("y must be a Tensor with a single value;"
                           "size of y is % d" % y.size())

    # by default the dy is a tensor with 1.0 for each sample;
    if dy is None:
        dy = float(1.0)
    elif isinstance(dy, Tensor):
        dy = dy.data
    else:
        dy = float(dy)

    # ready is a queue of (operation, dy list)
    ready = deque([(y.creator, (dy,))])
    not_ready = {}  # mapping: op->[dy]

    if y.stores_grad:
        # gradients[y] = dy
        if isinstance(dy, float):
            g = np.array(dy)
        else:
            g = dy
        tg = Tensor(device=g.device(), data=g)
        yield (y, tg)

    while len(ready) > 0:
        op, dys = ready.pop()
        if not op.requires_grad or isinstance(op, Dummy):
            continue
        # if not isinstance(op, tensor.Dummy):
        dxs = op._do_backward(*dys)
        # TODO src and dx must match

        assert len(op.src) == len(dxs), (
            "the number of src ops (=%d) and dx (=%d) not match" %
            (len(op.src), len(dxs)))
        for (src_op, x_id, y, y_stores_grad), dx in zip(op.src, dxs):
            # prefix x is w.r.t op; prefix y is w.r.t src_op.
            # x_id is the python id of one input arg of src_op, denoted as x.
            # y_idx (below) is the index of x among the outputs of src_op.
            # not_ready[src_op][y_idx] records the intermediate gradient
            # of the y_idx'th output of src_op. 'intermediate gradient'
            # indicates that if this output is used in multiple children
            # operations, then we have to add the graident (dx) from all these
            # children operations. When src_op is ready, it means that
            # the gradient of all its outputs are available, i.e. all children
            # operations have been backwarded.
            # y is None if y.stores_grad is false; otherwise it is a Tensor

            if isinstance(src_op, Dummy) and (not src_op.stores_grad):
                continue

            y_idx = src_op.y_id2idx[x_id]
            if src_op not in not_ready:
                # src_op may have mulitple outputs
                not_ready[src_op] = [None for _ in src_op.y_id2idx]
                not_ready[src_op][y_idx] = dx
            else:
                dxs_ = not_ready[src_op]
                if dxs_[y_idx] is None:
                    dxs_[y_idx] = dx
                else:
                    # add the gradient from another children operation that
                    # uses y_idx'th output of src_op as input arg
                    dxs_[y_idx] += dx

            op_dep[src_op] -= 1
            tensor_dep[x_id] -= 1
            if y_stores_grad and tensor_dep[x_id] == 0:
                # store the gradient for final return, e.g. for parameters.
                # it may cause a delay to yield. Only after src_op's all
                # output tensors have recieved the gradients, then output
                g = not_ready[src_op][y_idx]
                tg = Tensor(device=g.device(),
                            data=g,
                            name=src_op.grad_name(y_idx))
                yield (y, tg)

            if op_dep[src_op] == 0:
                if src_op.requires_grad is True:
                    assert not isinstance(
                        src_op, Dummy), "Dummy op does not do backward()"
                    ready.append((src_op, not_ready[src_op]))
                del not_ready[src_op]
        del op  # delete the operation to free all tensors from this op


class Operation(object):
    """
    An operation includes the forward and backward function of
    tensor calculation.
    Steps to add a specific operation Xxxx:
    1. create a subclass of Operation, name it as Xxxx
    2. override the forward() and backward(); The arguments of forward()
       and backward() should only include CTensor;
    """

    op_count = 0

    def __init__(self, name=None):
        if name is None:
            self.name = "{}#{}".format(self.__class__.__name__,
                                       Operation.op_count)
            Operation.op_count += 1
        else:
            self.name = name

    def __call__(self, *xs):
        return self._do_forward(*xs)

    def output_name(self, idx):
        """
        Args:
            idx: index of the output among all outputs

        Return:
            the name of the output tensor
        """
        return "{}:{}".format(self.name, idx)

    def grad_name(self, idx):
        """
        Args:
            idx: index of the output among all outputs

        Return:
            the name of the gradient of the output tensor
        """
        return "{}_g".format(self.output_name(idx))

    def _do_forward(self, *xs):
        """
        Do not call this function from user code. It is called by __call__().
        Args:
            xs, Tensor instance(s)
        Returns:
            Tensor instance(s)
        """
        # TODO add the pre hook
        assert all([isinstance(x, Tensor) for x in xs
                   ]), "xs should include only Tensor instances"

        # need to do backward if any of its input arg needs gradient
        self.requires_grad = any([x.requires_grad for x in xs])

        self.src = []
        for x in xs:
            if x.stores_grad:
                # store the tensor whose gradient needs be returned in
                # backward(), e.g. if x is parameter
                self.src.append((x.creator, id(x), x, x.stores_grad))
            else:
                # for intermediate tensors, they will be released soon;
                # no need to store them --> use None
                self.src.append((x.creator, id(x), None, x.stores_grad))

        # get the CTensor (data) if the input arg is Tensor
        xs = tuple(x.data for x in xs)
        ys = self.forward(*xs)
        if not isinstance(ys, tuple):
            ys = (ys,)
        # create Tensor based on CTensor(data);
        # assume outputs are all Tensor instances
        ys = tuple(
            Tensor(
                device=y.device(),
                data=y,
                requires_grad=self.requires_grad,
                creator=self,
                name=self.output_name(idx),
            ) for idx, y in enumerate(ys))
        # map from python id to output index
        self.y_id2idx = {id(y): i for i, y in enumerate(ys)}
        # TODO add the post hook
        return ys

    def _do_backward(self, *dys):
        dxs = self.backward(*dys)
        if not isinstance(dxs, tuple):
            dxs = (dxs,)
        return dxs

    def forward(self, *xs):
        """Forward propagation.
        Args:
            xs: input args consisting of only CTensors.
        Returns:
            CTensor instance(s)
        """
        raise NotImplementedError

    def backward(self, *dys):
        """ Backward propagation.
        Args:
            dys: input args consisting of only CTensors.
        Returns:
            CTensor instance(s)
        """
        raise NotImplementedError

    def get_params(self):
        return []


class Dummy(Operation):
    """Dummy operation whice serves as a placehoder for autograd
    Args:
        name(string): set it for debug
    """

    def __init__(self, tensor, name=None):
        super(Dummy, self).__init__(name)
        self.src = []
        self.y_id2idx = {id(tensor): 0}
        self.tensor = tensor
        self.requires_grad = False

    def output_name(self, idx):
        return self.name

    def grad_name(self, idx):
        return "{}_g".format(self.name)

    def __getattr__(self, name):
        return self.tensor.__getattribute__(name)


class Mean(Operation):

    def __init__(self):
        super(Mean, self).__init__()

    def forward(self, *l):
        """
        Args:
            l: a list of CTensor
            element-wise mean operator
        Returns:
            a new CTensor
        """
        if training:
            self.l = len(l)
        assert (len(l) > 0)
        x = singa.Tensor(list(l[0].shape()), l[0].device())
        x.SetFloatValue(0.0)
        for i in range(len(l)):
            x += l[i]
        return singa.MultFloat(x, 1 / len(l))

    def backward(self, dy):
        """
        Args:
            dy(CTensor): dL / dy
        Returns:
            a list of dx(CTensor)
        """
        return [singa.MultFloat(dy, 1 / self.l)] * self.l


def mean(*l):
    return Mean()(*l)[0]


class ReLU(Operation):

    def __init__(self):
        super(ReLU, self).__init__()

    def forward(self, x):
        """
        Args:
            x(CTensor): input tensor
        Returns:
            a new CTensor whose element y = x if x >= 0; otherwise 0;
        """
        if training:
            self.input = x
        return singa.ReLU(x)

    def backward(self, dy):
        """
        Args:
            dy(CTensor): dL / dy
        Returns:
            dx(CTensor): dL / dx = dy if x >= 0; otherwise 0;
        """
        return singa.ReLUBackward(dy, self.input)


def relu(x):
    return ReLU()(x)[0]


class Less(Operation):

    def __init__(self):
        super(Less, self).__init__()

    def forward(self, x, y):
        """Do forward propgation.
        Store the [x<y] if requires gradient.
        Args:
            x (CTensor): matrix
            y (CTensor): matrix
        Returns:
            a CTensor for the result
        """
        cur = singa.LTFloat(singa.__sub__(x, y), 0)
        if training:
            self.cache = cur
        return cur

    def backward(self, dy):
        """
        Args:
            dy (CTensor): data for the dL / dy, L is the loss
        """
        assert False, ('no backward function for less')


def less(x, y):
    return Less()(x, y)[0]


class Clip(Operation):

    def __init__(self, min, max):
        super(Clip, self).__init__()
        self.max = max
        self.min = min

    def forward(self, x):
        """
        Args:
            x(CTensor): input tensor
        Returns:
            np.clip(x,min,max)
        """
        self.mask = singa.Tensor(list(x.shape()), x.device())
        self.mask.SetFloatValue(1.0)

        if self.min is not None:
            mask0 = singa.LTFloat(x, self.min)
            mask1 = singa.GEFloat(x, self.min)
            self.mask = singa.__mul__(mask1, self.mask)
            x = singa.__add__(singa.MultFloat(mask0, self.min),
                              singa.__mul__(mask1, x))

        if self.max is not None:
            mask0 = singa.GTFloat(x, self.max)
            mask1 = singa.LEFloat(x, self.max)
            self.mask = singa.__mul__(mask1, self.mask)
            x = singa.__add__(singa.MultFloat(mask0, self.max),
                              singa.__mul__(mask1, x))

        return x

    def backward(self, dy):
        return singa.__mul__(dy, self.mask)


def clip(x, min=None, max=None):
    return Clip(min, max)(x)[0]


class Identity(Operation):

    def __init__(self):
        super(Identity, self).__init__()

    def forward(self, x):
        return x

    def backward(self, dy):
        """
        Args:
            dy(CTensor): dL / dy
        Returns:
            dx(CTensor): dL / dx = dy;
        """
        return dy


def identity(x):
    return Identity()(x)[0]


class Matmul(Operation):
    """For matrix multiplication"""

    def __init__(self):
        super(Matmul, self).__init__()

    def forward(self, x, w):
        """Do forward propgation.
        Store the x(or w) if w(or x) requires gradient.
        Args:
            x (CTensor): matrix
            w (CTensor): matrix
        Returns:
            a CTensor for the result
        """
        if training:
            self.input = (x, w)
        return singa.Mult(x, w)

    def backward(self, dy):
        """
        Args:
            dy (CTensor): data for the dL / dy, L is the loss
        Returns:
            a tuple for (dx, dw)
        """
        return (
            singa.Mult(dy, singa.DefaultTranspose(self.input[1])),
            singa.Mult(singa.DefaultTranspose(self.input[0]), dy),
        )


def matmul(x, w):
    return Matmul()(x, w)[0]


class Greater(Operation):

    def __init__(self):
        super(Greater, self).__init__()

    def forward(self, x, y):
        """Do forward propgation.
        Store the [x>y] if requires gradient.
        Args:
            x (CTensor): matrix
            y (CTensor): matrix
        Returns:
            a CTensor for the result
        """
        cur = singa.GTFloat(singa.__sub__(x, y), 0)
        if training:
            self.cache = cur
        return cur

    def backward(self, dy):
        """
        Args:
            dy (CTensor): data for the dL / dy, L is the loss
        """
        assert False, ('no backward function for greater')


def greater(x, y):
    return Greater()(x, y)[0]


class AddBias(Operation):
    """
    Add Bias to each row / column of the Tensor, depending on the axis arg.
    """

    def __init__(self, axis=0):
        """
        To indicate the calculation axis, 0 for row, 1 for column.
        Args:
            axis: 0 or 1, default is 0.
        """
        super(AddBias, self).__init__()
        self.axis = axis

    def forward(self, x, b):
        """
        Args:
            x: matrix.
            b: bias to be added.
        Return:
            the result Tensor
        """
        if self.axis == 0:
            singa.AddRow(b, x)
        elif self.axis == 1:
            singa.AddColumn(b, x)
        return x

    def backward(self, dy):
        """
        Args:
            dy (CTensor): data for the dL / dy, L is the loss.
        Return:
            a tuple for (db, dx), db is data for dL / db, dx is data
            for dL / dx.
        """
        if self.axis == 0:
            return dy, singa.Sum(dy, 0)
        elif self.axis == 1:
            return dy, singa.Sum(dy, 0)


def add_bias(x, b, axis=0):
    return AddBias(axis)(x, b)[0]


class Reshape(Operation):

    def __init__(self, shape):
        super(Reshape, self).__init__()
        if isinstance(shape, tensor.Tensor):
            self.shape = np.asarray(tensor.to_numpy(shape).astype(
                np.int32)).tolist()
        else:
            self.shape = list(shape)

    def forward(self, x):
        self._shape = x.shape()
        shape = self.shape
        # handle the shape with 0
        shape = [
            self._shape[i]
            if i < len(self._shape) and shape[i] == 0 else shape[i]
            for i in range(len(shape))
        ]
        # handle the shape with -1
        hidden_shape = int(np.prod(self._shape) // np.abs(np.prod(shape)))
        self.cache = [s if s != -1 else hidden_shape for s in shape]

        return singa.Reshape(x, self.cache)

    def backward(self, dy):
        return singa.Reshape(dy, self._shape)


def reshape(a, shape):
    return Reshape(shape)(a)[0]


class PRelu(Operation):

    def __init__(self):
        super(PRelu, self).__init__()

    def forward(self, x, slope):
        mask0 = singa.LTFloat(x, 0.0)
        res = singa.__mul__(x, mask0)
        res = singa.__mul__(res, slope)
        res += singa.ReLU(x)
        if training:
            self.input = x
            self.slope = slope
            self.mask0 = mask0
            self.shape0 = list(x.shape())
            self.shape1 = list(slope.shape())
            self.shape3 = list(res.shape())
        return res

    def backward(self, dy):
        dx1mask = singa.GEFloat(self.input, 0.0)
        dx2 = singa.__mul__(self.mask0, self.slope)
        dx = singa.__add__(dx1mask, dx2)
        dx = singa.__mul__(dy, dx)
        dslope = singa.__mul__(dy, singa.__mul__(self.mask0, self.input))
        if (type(dy) == float) or self.shape0 == self.shape1:
            assert self.shape0 == self.shape1, ('should have same shape')
            return dx, dslope
        # handle broadcast
        dx = back_broadcast(self.shape3, self.shape0, dx)
        dslope = back_broadcast(self.shape3, self.shape1, dslope)
        return dx, dslope


def prelu(x, slope):
    return PRelu()(x, slope)[0]


class Add(Operation):

    def __init__(self):
        super(Add, self).__init__()

    def forward(self, a, b):
        res = singa.__add__(a, b)
        if training:
            self.shape0 = list(a.shape())
            self.shape1 = list(b.shape())
            self.shape3 = list(res.shape())
        return res

    def backward(self, dy):
        dx0, dx1 = dy, dy
        if (type(dy) == float) or self.shape0 == self.shape1:
            assert self.shape0 == self.shape1, ('should have same shape')
            return dx0, dx1
        # handle broadcast
        dx0 = back_broadcast(self.shape3, self.shape0, dx0)
        dx1 = back_broadcast(self.shape3, self.shape1, dx1)
        return dx0, dx1


def add(a, b):
    return Add()(a, b)[0]


class Elu(Operation):

    def __init__(self, alpha=1):
        super(Elu, self).__init__()
        self.alpha = alpha

    def forward(self, x):
        """Do forward propgation.
        Store the x if requires gradient.
        Args:
            x (CTensor): matrix
        Returns:
            a CTensor for the result
        """
        #f(x) = alpha * (exp(x) - 1.) for x < 0, f(x) = x for x >= 0
        if training:
            self.input = x
        x1 = singa.LTFloat(x, 0.0)
        x1 *= x
        x1 = singa.MultFloat(singa.SubFloat(singa.Exp(x1), 1.0), self.alpha)
        x2 = singa.ReLU(x)
        x1 += x2
        return x1

    def backward(self, dy):
        """
        Args:
            dy (CTensor): data for the dL / dy, L is the loss
        Returns:
            a tuple for dx
        """
        dx1mask = singa.LTFloat(self.input, 0.0)
        dx = singa.MultFloat(singa.Exp(self.input), self.alpha)
        dx *= dx1mask

        dx2mask = singa.GEFloat(self.input, 0.0)

        dx += dx2mask
        dx *= dy
        return dx


def elu(x, alpha=1):
    return Elu(alpha)(x)[0]


class Equal(Operation):

    def __init__(self):
        super(Equal, self).__init__()

    def forward(self, x, y):
        """Do forward propgation.
       Store the x if requires gradient.
       Args:
           x (CTensor): matrix
       Returns:
           a CTensor for the result
       """
        m = singa.__sub__(x, y)
        cur = singa.__mul__(singa.GEFloat(m, 0), singa.LEFloat(m, 0))
        return cur

    def backward(self, dy):
        """
        Args:
            dy (CTensor): data for the dL / dy, L is the loss
        """
        assert False, ('no backward function for equal')


def equal(x, y):
    return Equal()(x, y)[0]


class SeLU(Operation):

    def __init__(self, alpha=1.67326, gamma=1.0507):
        super(SeLU, self).__init__()
        self.alpha = alpha
        self.gamma = gamma

    def forward(self, x):
        """Do forward propgation.
        Store the x if x requires gradient.
        Args:
            x (CTensor): matrix
        Returns:
            a CTensor for the result
        """
        #y = gamma * (alpha * e^x - alpha) for x <= 0, y = gamma * x for x > 0
        if training:
            self.input = x
        x1 = singa.LEFloat(x, 0.0)
        x1 *= x
        x1 = singa.MultFloat(singa.SubFloat(singa.Exp(x1), 1.0),
                             self.alpha * self.gamma)
        x2 = singa.ReLU(x)
        x2 = singa.MultFloat(x2, self.gamma)
        x1 += x2
        return x1

    def backward(self, dy):
        """
        Args:
            dy (CTensor): data for the dL / dy, L is the loss
        Returns:
            dx
        """
        dx1mask = singa.LEFloat(self.input, 0.0)
        dx1 = singa.MultFloat(singa.Exp(self.input), self.gamma * self.alpha)
        dx1 = singa.__mul__(dx1mask, dx1)

        dx2mask = singa.GTFloat(self.input, 0.0)
        dx2 = singa.MultFloat(dx2mask, self.gamma)

        dx = singa.__add__(dx1, dx2)
        dx *= dy
        return dx


def selu(x, alpha=1.67326, gamma=1.0507):
    return SeLU(alpha, gamma)(x)[0]


class SoftMax(Operation):
    """
    Apply SoftMax for each row of the Tensor or each column of the Tensor
    according to the parameter axis.
    """

    def __init__(self, axis=1):
        super(SoftMax, self).__init__()
        self.axis = axis

    def forward(self, x):
        """
        Args:
            x(data): the input 1d or 2d tensor
        Returns:
            the result Tensor
        """
        self.output = singa.SoftMax(x, self.axis)
        return self.output

    def backward(self, dy):
        """
        Args:
            dy (CTensor): data for the dL / dy, L is the loss
        Returns:
            dx (Ctensor): data for the dL / dx, L is the loss,
            x is the input of current Opertion
        """
        return singa.SoftMaxBackward(dy, self.axis, self.output)


def softmax(x, axis=1):
    return SoftMax(axis)(x)[0]


class Sum(Operation):

    def __init__(self):
        super(Sum, self).__init__()

    def forward(self, *l):
        if training:
            self.l = len(l)
        assert (len(l) > 0)
        x = singa.Tensor(list(l[0].shape()), l[0].device())
        x.SetFloatValue(0.0)
        for i in range(len(l)):
            x += l[i]
        return x

    def backward(self, dy):
        return [dy] * self.l


def sum(*l):
    return Sum()(*l)[0]


class CrossEntropy(Operation):

    def __init__(self):
        super(CrossEntropy, self).__init__()

    """
    Calculte negative log likelihood loss for a batch of training data.
    """

    def forward(self, x, t):
        """
        Args:
            x (CTensor): 1d or 2d tensor, the prediction data(output)
                         of current network.
            t (CTensor): 1d or 2d tensor, the target data for training.
        Returns:
            loss (CTensor): scalar.
        """
        loss = singa.SumAll(singa.__mul__(t, singa.Log(x)))
        loss /= -x.shape()[0]
        self.x = x
        self.t = t
        self.input = (x, t)
        return loss

    def backward(self, dy=1.0):
        """
        Args:
            dy (float or CTensor): scalar, accumulate gradient from outside
                                of current network, usually equal to 1.0
        Returns:
            dx (CTensor): data for the dL /dx, L is the loss, x is the output
                          of current network. note that this is true for
                          dy = 1.0
        """
        dx = singa.__div__(self.t, self.x)
        dx *= float(-1.0 / self.x.shape()[0])
        if isinstance(dy, float):
            # dtype of dy: float
            dx *= dy
            return dx, None
        elif isinstance(dy, CTensor):
            pass  # TODO, broadcast elementwise multiply seems not support


def cross_entropy(y, t):
    return CrossEntropy()(y, t)[0]


class SoftMaxCrossEntropy(Operation):

    def __init__(self, t):
        super(SoftMaxCrossEntropy, self).__init__()
        self.t = t.data

    def forward(self, x):
        self.p = singa.SoftMax(x)
        ret = singa.CrossEntropyFwd(self.p, self.t)
        loss = singa.SumAll(ret)
        loss /= x.shape()[0]
        return loss

    def backward(self, dy=1.0):
        dx = singa.SoftmaxCrossEntropyBwd(self.p, self.t)
        dx /= float(self.p.shape()[0])
        return dx


def softmax_cross_entropy(x, t):
    # x is the logits and t is the ground truth; both are 2D.
    return SoftMaxCrossEntropy(t)(x)[0]


class MeanSquareError(Operation):

    def __init__(self):
        super(MeanSquareError, self).__init__()

    def forward(self, x, t):
        self.err = singa.__sub__(x, t)
        sqr = singa.Square(self.err)
        loss = singa.SumAll(sqr)
        loss /= (x.shape()[0] * 2)
        return loss

    def backward(self, dy=1.0):
        dx = self.err
        dx *= float(1 / self.err.shape()[0])
        if isinstance(dy, float):
            # dtype of dy: float
            dx *= dy
            return dx, None
        elif isinstance(dy, CTensor):
            pass  # TODO, broadcast elementwise multiply seems not support


def mse_loss(x, t):
    return MeanSquareError()(x, t)[0]


def ctensor2numpy(x):
    """
    To be used in SoftMax Operation.
    Convert a singa_tensor to numpy_tensor.
    """
    np_array = x.GetFloatValue(int(x.Size()))
    return np_array.reshape(x.shape())


class Flatten(Operation):

    def __init__(self, start_axis=1):
        super(Flatten, self).__init__()
        # flatten all axis after (inclusive) start_axis
        self.start_axis = start_axis

    def forward(self, x):
        self.shape = list(x.shape())
        shape, axis = self.shape, self.start_axis
        # the start_axis must be within this range (0, r-1)
        assert axis <= len(
            shape
        ) - 1 or axis >= 0, "the start_axis must be within (0, %d-1)" % len(
            shape)
        # calculate the new shape
        new_shape = (1, int(np.prod(shape))) if axis == 0 else (
            int(np.prod(shape[0:axis]).astype(int)),
            int(np.prod(shape[axis:]).astype(int)))
        y = singa.Reshape(x, new_shape)
        return y

    def backward(self, dy):
        dx = singa.Reshape(dy, self.shape)
        return dx


def flatten(x):
    return Flatten()(x)[0]


class Layer(object):

    def __init__(self):
        self.allow_params = []
        pass

    def device_check(self, *inputs):
        x_device = inputs[0].device
        x_dev_id = x_device.id()
        for var in inputs:
            if var.device.id() != x_dev_id:
                var.to_device(x_device)

    def find_sublayers(self):
        # return a list whose elements are in form of (attribute_name,
        # sublayer)
        sublayers = []
        for attr in self.__dict__:
            if isinstance(self.__dict__[attr], Layer):
                sublayers.append((attr, self.__dict__[attr]))
        return sublayers

    def get_params(self):
        sublayers = self.find_sublayers()
        params = dict()
        for sublayer_name, sublayer in sublayers:
            params[sublayer_name] = sublayer.get_params()
        return params

    def set_params(self, **parameters):
        # set parameters for Layer
        # input should be either a PyTensor or numpy ndarray.
        # examples: Layer.set_params(W=np.ones((in, out), dtype=np.float32)),
        # Layer.set_params(**{'block1':{'linear1':{'W':np.ones((in, out),
        # dtype=np.float32)}}})
        for (parameter_name, parameter_value) in parameters.items():
            # assert isinstance(self.__dict__[parameter_name], Layer)
            assert (parameter_name in self.__dict__
                   ), "please input correct parameters."
            if isinstance(self.__dict__[parameter_name], Layer):
                self.__dict__[parameter_name].set_params(
                    **parameters[parameter_name])
            elif isinstance(self.__dict__[parameter_name], Tensor):
                self.set_one_param(parameter_name, parameter_value)
            else:
                raise ValueError("please input correct parameters.")

    def set_one_param(self, parameter_name, parameter_value):
        assert (parameter_name in self.allow_params
               ), "please input allowed parameters."
        assert (parameter_value.shape == self.__dict__[parameter_name].shape
               ), "Shape dismatched."
        if isinstance(parameter_value, Tensor):
            self.__dict__[parameter_name].reset_like(parameter_value)
        elif isinstance(parameter_value, np.ndarray):
            self.__dict__[parameter_name].copy_from_numpy(parameter_value)
        else:
            raise ValueError("parameters should be Tensor or Numpy array.")


class Linear(Layer):

    def __init__(self, in_features, out_features, bias=True):
        w_shape = (in_features, out_features)
        b_shape = (out_features,)
        self.bias = bias

        self.W = Tensor(shape=w_shape, requires_grad=True, stores_grad=True)
        std = math.sqrt(2.0 / (in_features + out_features))
        self.W.gaussian(0.0, std)

        if self.bias:
            self.b = Tensor(shape=b_shape, requires_grad=True, stores_grad=True)
            self.b.set_value(0.0)

    def __call__(self, x):
        if self.bias:
            self.device_check(x, self.W, self.b)
        else:
            self.device_check(x, self.W)
        y = matmul(x, self.W)
        if self.bias:
            y = add_bias(y, self.b, axis=0)
        return y

    def get_params(self):
        if self.bias:
            return {"W": self.W, "b": self.b}
        else:
            return {"W": self.W}

    def set_params(self, **parameters):
        # TODO(wangwei) remove this funciton as Opeation's set_params() enough
        # set parameters for Linear Layer
        # input should be either a PyTensor or numpy ndarray.
        # examples: Linear.set_params(W=np.ones((in, out), dtype=np.float32)),
        # Linear.set_params(**{'W':np.ones((in, out), dtype=np.float32)})
        self.allow_params = ["W", "b"]
        super(Linear, self).set_params(**parameters)
        for parameter_name in parameters:
            if parameter_name is "b":
                self.bias = True


class Concat(Operation):

    def __init__(self, axis=0):
        super(Concat, self).__init__()
        self.axis = axis

    def forward(self, *xs):
        if training:
            offset = 0
            self.slice_point = []
            for t in xs:
                offset += t.shape()[self.axis]
                self.slice_point.append(offset)
        x = singa.VecTensor(list(xs))
        return singa.ConcatOn(x, self.axis)

    def backward(self, dy):
        assert hasattr(
            self, "slice_point"), "Please set training as True before do BP. "
        assert self.slice_point[-1] == dy.shape()[self.axis], "Shape mismatch."
        dxs = []
        last_offset = 0
        for p in self.slice_point:
            dxs.append(singa.SliceOn(dy, last_offset, p, self.axis))
            last_offset = p
        return tuple(dxs)


def cat(xs, axis=0):
    # xs is a tuple of multiple Tensors
    return Concat(axis)(*xs)[0]


class _Conv2d(Operation):

    def __init__(self, handle, odd_padding=(0, 0, 0, 0)):
        """
        Init a conv 2d operator
        Args:
            handle: ConvHandle for cpu or CudnnConvHandle for gpu
        Args:
            odd_padding:tuple of four bins, the odd paddding is the value that cannot be handled by the tuple padding (w, h) mode
            so we need to firstly handle the input, then use the nomal padding method.
        """
        super(_Conv2d, self).__init__()
        self.handle = handle
        self.odd_padding = odd_padding
        if self.odd_padding != (0, 0, 0, 0):
            self.re_new_handle = True

    def forward(self, x, W, b=None):
        """
        Do forward of conv
        Args:
            x: CTensor, input
        Args:
            W: CTensor, weight
        Args:
            b: CTensor, bias
        Returns:
            CTensor 
        """
        assert x.nDim() == 4, "The dimensions of input should be 4D."
        if self.odd_padding != (0, 0, 0, 0):
            x = utils.handle_odd_pad_fwd(x, self.odd_padding)
            # re-new a handle with updated x
            if self.re_new_handle:
                self.re_new_handle = False
                self.handle = utils.re_new_handle(self.handle, x)

        if training:
            if self.handle.bias_term:
                self.inputs = (x, W, b)
            else:
                self.inputs = (x, W)

        if not self.handle.bias_term:
            # create empty bias tensor for Cpp API
            b = CTensor((self.handle.num_filters,), x.device())
            b.SetFloatValue(0.0)

        if (type(self.handle) != singa.ConvHandle):
            return singa.GpuConvForward(x, W, b, self.handle)
        else:
            return singa.CpuConvForward(x, W, b, self.handle)

    def backward(self, dy):
        """
        Do backward of conv
        Args:
            dy: CTensor, gradient
        Returns:
            CTensor 
        """
        assert training is True and hasattr(
            self, "inputs"), "Please set training as True before do BP. "

        if (type(self.handle) != singa.ConvHandle):
            dx = singa.GpuConvBackwardx(dy, self.inputs[1], self.inputs[0],
                                        self.handle)
            dW = singa.GpuConvBackwardW(dy, self.inputs[0], self.inputs[1],
                                        self.handle)
            db = singa.GpuConvBackwardb(
                dy, self.inputs[2],
                self.handle) if self.handle.bias_term else None
        else:
            dx = singa.CpuConvBackwardx(dy, self.inputs[1], self.inputs[0],
                                        self.handle)
            dW = singa.CpuConvBackwardW(dy, self.inputs[0], self.inputs[1],
                                        self.handle)
            db = singa.CpuConvBackwardb(
                dy, self.inputs[2],
                self.handle) if self.handle.bias_term else None
        if self.odd_padding != (0, 0, 0, 0):
            dx = utils.handle_odd_pad_bwd(dx, self.odd_padding)

        if db:
            return dx, dW, db

        else:
            return dx, dW


def conv2d(handle, x, W, b=None, odd_padding=(0, 0, 0, 0)):
    """
    Conv 2d operator
    Args:
        handle: ConvHandle for cpu or CudnnConvHandle for gpu
    Args:
        x: CTensor, input
    Args:
        W: CTensor, weight
    Args:
        b: CTensor, bias
    Args:
        odd_padding:tuple of four bins, the odd paddding is the value that cannot be handled by the tuple padding (w, h) mode
        so we need to firstly handle the input, then use the nomal padding method.
    """
    if b is None:
        return _Conv2d(handle, odd_padding)(x, W)[0]
    else:
        return _Conv2d(handle, odd_padding)(x, W, b)[0]


class Conv2d(Layer):

    def __init__(self,
                 in_channels,
                 out_channels,
                 kernel_size,
                 stride=1,
                 padding=0,
                 dilation=1,
                 group=1,
                 bias=True,
                 pad_mode="NOTSET",
                 **kwargs):
        """
        Generate a Conv 2d operator
        Args:
            in_channels: int, the channel of input
        Args:
            out_channels: int, the channel of output, also is the number of filters
        Args:
            kernel_size: int or tuple, kernel size for two direction of each axis. For example, (2, 3), the first 2 means will add 2 at the beginning and also 2 at the end for its axis.
            and if a int is accepted, the kernel size will be inited as (int, int)
        Args:
            stride: int or tuple, stride, the logic is the same as kernel size.
        Args:
            padding: int, tuple, list or None, padding, the logic is the same as kernel size. However, if you set pad_mode as "SAME_UPPER" or "SAME_LOWER" mode, 
            you can set padding as None, and the padding will be computed automatically.
        Args:
            dilation: int, only support 1
        Args:
            group: int
        Args:
            bias: bool
        Args:
            pad_mode: string, can be NOTSET, SAME_UPPER, or SAME_LOWER, where default value is NOTSET, which means explicit padding is used.
            SAME_UPPER or SAME_LOWER mean pad the input so that the output spatial size match the input.
            In case of odd number add the extra padding at the end for SAME_UPPER and at the beginning for SAME_LOWER.
        """
        self.in_channels = in_channels
        self.out_channels = out_channels

        self.group = group

        assert (self.group >= 1 and self.in_channels %
                self.group == 0), "please set reasonable group."

        assert (self.out_channels >= self.group and self.out_channels %
                self.group == 0), "out_channels and group dismatched."

        if isinstance(kernel_size, int):
            self.kernel_size = (kernel_size, kernel_size)
        elif isinstance(kernel_size, tuple):
            self.kernel_size = kernel_size
        else:
            raise TypeError("Wrong kernel_size type.")

        if isinstance(stride, int):
            self.stride = (stride, stride)
        elif isinstance(stride, tuple):
            self.stride = stride
        else:
            raise TypeError("Wrong stride type.")

        self.odd_padding = (0, 0, 0, 0)
        if isinstance(padding, int):
            self.padding = (padding, padding)
        elif isinstance(padding, tuple) or isinstance(padding, list):
            if len(padding) == 2:
                self.padding = padding
            elif len(padding) == 4:
                _h_mask = padding[0] - padding[1]
                _w_mask = padding[2] - padding[3]
                # the odd paddding is the value that cannot be handled by the tuple padding (w, h) mode
                # so we need to firstly handle the input, then use the nomal padding method.
                self.odd_padding = (max(_h_mask, 0), max(-_h_mask, 0),
                                    max(_w_mask, 0), max(-_w_mask, 0))
                self.padding = (
                    padding[0] - self.odd_padding[0],
                    padding[2] - self.odd_padding[2],
                )
            else:
                raise TypeError("Wrong padding value.")

        if dilation != 1:
            raise ValueError("Not implemented yet")

        self.bias = bias

        self.inner_params = {
            "cudnn_prefer": "fastest",
            "workspace_MB_limit": 1024,
        }
        # TODO valid value of inner_params check

        for kwarg in kwargs:
            if kwarg not in self.inner_params:
                raise TypeError("Keyword argument not understood:", kwarg)
            else:
                self.inner_params[kwarg] = kwargs[kwarg]

        w_shape = (
            self.out_channels,
            int(self.in_channels / self.group),
            self.kernel_size[0],
            self.kernel_size[1],
        )

        self.W = Tensor(shape=w_shape, requires_grad=True, stores_grad=True)
        # std = math.sqrt(
        # 2.0 / (self.in_channels * self.kernel_size[0] * self.kernel_size[1] +
        # self.out_channels))
        std = math.sqrt(
            2.0 / (w_shape[1] * self.kernel_size[0] * self.kernel_size[1] +
                   self.out_channels))
        self.W.gaussian(0.0, std)

        if self.bias:
            b_shape = (self.out_channels,)
            self.b = Tensor(shape=b_shape, requires_grad=True, stores_grad=True)
            self.b.set_value(0.0)
        else:
            # to keep consistency when to do forward.
            self.b = None
            # Tensor(data=CTensor([]), requires_grad=False, stores_grad=False)
        self.pad_mode = pad_mode

    def __call__(self, x):

        assert x.shape[1] == self.in_channels, "in_channels mismatched"

        # if same pad mode, re-compute the padding
        if self.pad_mode in ("SAME_UPPER", "SAME_LOWER"):
            self.padding, self.odd_padding = utils.get_padding_shape(
                self.pad_mode, x.shape[2:], self.kernel_size, self.stride)

        if self.bias:
            self.device_check(x, self.W, self.b)
        else:
            self.device_check(x, self.W)

        if x.device.id() == -1:
            if self.group != 1:
                raise ValueError("Not implemented yet")
            else:
                if (not hasattr(self, "handle")) or (x.shape[0] !=
                                                     self.handle.batchsize):
                    self.handle = singa.ConvHandle(
                        x.data,
                        self.kernel_size,
                        self.stride,
                        self.padding,
                        self.in_channels,
                        self.out_channels,
                        self.bias,
                        self.group,
                    )
        else:
            if (not hasattr(self,
                            "handle")) or (x.shape[0] != self.handle.batchsize):
                self.handle = singa.CudnnConvHandle(
                    x.data,
                    self.kernel_size,
                    self.stride,
                    self.padding,
                    self.in_channels,
                    self.out_channels,
                    self.bias,
                    self.group,
                )

        y = conv2d(self.handle, x, self.W, self.b, self.odd_padding)
        return y

    def get_params(self):
        if self.bias:
            return {"W": self.W, "b": self.b}
        else:
            return {"W": self.W}

    def set_params(self, **parameters):
        # TODO(wangwei) remove it as Operation's set_params() is enough
        # input should be either a PyTensor or numpy ndarray.
        # Conv2d.set_params(W=np.ones((n, c, h, w), dtype=np.float32)),
        # Conv2d.set_params(**{'W':np.ones((n, c, h, w), dtype=np.float32)})
        self.allow_params = ["W", "b"]
        super(Conv2d, self).set_params(**parameters)
        for parameter_name in parameters:
            if parameter_name is "b":
                self.bias = True


class SeparableConv2d(Layer):

    def __init__(
        self,
        in_channels,
        out_channels,
        kernel_size,
        stride=1,
        padding=0,
        bias=False,
    ):
        self.depthwise_conv = Conv2d(
            in_channels,
            in_channels,
            kernel_size,
            stride,
            padding,
            group=in_channels,
            bias=bias,
        )

        self.point_conv = Conv2d(in_channels, out_channels, 1, bias=bias)

    def __call__(self, x):
        y = self.depthwise_conv(x)
        y = self.point_conv(y)
        return y


class BatchNorm2d(Layer):

    def __init__(self, num_features, momentum=0.9):
        self.channels = num_features
        self.momentum = momentum

        param_shape = (self.channels,)

        self.scale = Tensor(shape=param_shape,
                            requires_grad=True,
                            stores_grad=True)
        self.scale.set_value(1.0)

        self.bias = Tensor(shape=param_shape,
                           requires_grad=True,
                           stores_grad=True)
        self.bias.set_value(0.0)

        self.running_mean = Tensor(shape=param_shape,
                                   requires_grad=False,
                                   stores_grad=False)
        self.running_mean.set_value(0.0)

        self.running_var = Tensor(shape=param_shape,
                                  requires_grad=False,
                                  stores_grad=False)
        self.running_var.set_value(1.0)

    def __call__(self, x):
        assert x.shape[1] == self.channels, (
            "number of channels dismatched. %d vs %d" %
            (x.shape[1], self.channels))

        self.device_check(x, self.scale, self.bias, self.running_mean,
                          self.running_var)

        if x.device.id() == -1:
            if not hasattr(self, "handle"):
                self.handle = singa.BatchNormHandle(self.momentum, x.data)
            elif x.shape[0] != self.handle.batchsize:
                self.handle = singa.BatchNormHandle(self.momentum, x.data)
        else:
            if not hasattr(self, "handle"):
                self.handle = singa.CudnnBatchNormHandle(self.momentum, x.data)
            elif x.shape[0] != self.handle.batchsize:
                self.handle = singa.CudnnBatchNormHandle(self.momentum, x.data)

        y = batchnorm_2d(
            self.handle,
            x,
            self.scale,
            self.bias,
            self.running_mean,
            self.running_var,
        )
        return y

    def get_params(self):
        return {"scale": self.scale, "bias": self.bias}

    def set_params(self, **parameters):
        # set parameters for BatchNorm2d Layer
        # input should be either a PyTensor or numpy ndarray.
        # examples:
        #   Batchnorm2d.set_params(scale=np.ones((1,), dtype=np.float32)),
        #   Batchnorm2d.set_params(**{'bias':np.ones((1), dtype=np.float32)})
        self.allow_params = ["scale", "bias"]
        super(BatchNorm2d, self).set_params(**parameters)


class _BatchNorm2d(Operation):

    def __init__(self, handle, running_mean, running_var, name=None):
        super(_BatchNorm2d, self).__init__(name)
        self.handle = handle
        self.running_mean = running_mean.data
        self.running_var = running_var.data

    def forward(self, x, scale, bias):
        if training:
            if (type(self.handle) == singa.BatchNormHandle):
                y, mean, var = singa.CpuBatchNormForwardTraining(
                    self.handle, x, scale, bias, self.running_mean,
                    self.running_var)

                self.cache = (x, scale, mean, var, y, bias)
            else:
                y, mean, var = singa.GpuBatchNormForwardTraining(
                    self.handle, x, scale, bias, self.running_mean,
                    self.running_var)

                self.cache = (x, scale, mean, var)

        else:

            if (type(self.handle) == singa.BatchNormHandle):
                y = singa.CpuBatchNormForwardInference(
                    self.handle,
                    x,
                    scale,
                    bias,
                    self.running_mean,
                    self.running_var,
                )
            else:
                y = singa.GpuBatchNormForwardInference(
                    self.handle,
                    x,
                    scale,
                    bias,
                    self.running_mean,
                    self.running_var,
                )
        return y

    def backward(self, dy):
        assert training is True and hasattr(
            self, "cache"), "Please set training as True before do BP. "

        if (type(self.handle) == singa.BatchNormHandle):
            x, scale, mean, var, y, bias = self.cache
            dx, ds, db = singa.CpuBatchNormBackwardx(self.handle, y, dy, x,
                                                     scale, bias, mean, var)
        else:
            x, scale, mean, var = self.cache
            dx, ds, db = singa.GpuBatchNormBackward(self.handle, dy, x, scale,
                                                    mean, var)

        return dx, ds, db


def batchnorm_2d(handle, x, scale, bias, running_mean, running_var):
    return _BatchNorm2d(handle, running_mean, running_var)(x, scale, bias)[0]


class _Pooling2d(Operation):

    def __init__(self, handle, odd_padding=(0, 0, 0, 0)):
        """
        Init a pool 2d operator
        Args:
            handle: PoolingHandle for cpu or CudnnPoolingHandle for gpu
        Args:
            odd_padding:tuple of four bins, the odd paddding is the value that cannot be handled by the tuple padding (w, h) mode
            so we need to firstly handle the input, then use the nomal padding method.
        """
        super(_Pooling2d, self).__init__()
        self.handle = handle
        self.odd_padding = odd_padding
        if self.odd_padding != (0, 0, 0, 0):
            self.re_new_handle = True

    def forward(self, x):
        assert x.nDim() == 4, "The dimensions of input should be 4D."
        if self.odd_padding != (0, 0, 0, 0):
            x = utils.handle_odd_pad_fwd(x, self.odd_padding)
            # re-new a handle with updated x
            if self.re_new_handle:
                self.re_new_handle = False
                self.handle = utils.re_new_handle(self.handle, x, True)

        if (type(self.handle) != singa.PoolingHandle):
            y = singa.GpuPoolingForward(self.handle, x)
        else:
            y = singa.CpuPoolingForward(self.handle, x)

        if training:
            self.cache = (x, y)

        return y

    def backward(self, dy):
        if (type(self.handle) != singa.PoolingHandle):
            dx = singa.GpuPoolingBackward(self.handle, dy, self.cache[0],
                                          self.cache[1])
        else:
            dx = singa.CpuPoolingBackward(self.handle, dy, self.cache[0],
                                          self.cache[1])
        if self.odd_padding != (0, 0, 0, 0):
            dx = utils.handle_odd_pad_bwd(dx, self.odd_padding)

        return dx


def pooling_2d(handle, x, odd_padding=(0, 0, 0, 0)):
    """
    Pooling 2d operator
    Args:
        handle: ConvHandle for cpu or CudnnConvHandle for gpu
    Args:
        x: CTensor, input
    Args:
        odd_padding:tuple of four bins, the odd paddding is the value that cannot be handled by the tuple padding (w, h) mode
        so we need to firstly handle the input, then use the nomal padding method.
    """
    return _Pooling2d(handle, odd_padding)(x)[0]


class Pooling2d(Layer):

    def __init__(self,
                 kernel_size,
                 stride=None,
                 padding=0,
                 is_max=True,
                 pad_mode="NOTSET"):
        """
        Generate a Pooling 2d operator
        Args:
            kernel_size: int or tuple, kernel size for two direction of each axis. For example, (2, 3), the first 2 means will add 2 at the beginning and also 2 at the end for its axis.
            and if a int is accepted, the kernel size will be inited as (int, int)
        Args:
            stride: int or tuple, stride, the logic is the same as kernel size.
        Args:
            padding: int or tuple or None, padding, the logic is the same as kernel size. However, if you set pad_mode as "SAME_UPPER" or "SAME_LOWER" mode, 
            you can set padding as None, and the padding will be computed automatically.
        Args:
            is_max: bool, is max pooling or avg pooling
        Args:
            pad_mode: string, can be NOTSET, SAME_UPPER, or SAME_LOWER, where default value is NOTSET, which means explicit padding is used.
            SAME_UPPER or SAME_LOWER mean pad the input so that the output spatial size match the input.
            In case of odd number add the extra padding at the end for SAME_UPPER and at the beginning for SAME_LOWER.
        """
        if isinstance(kernel_size, int):
            self.kernel_size = (kernel_size, kernel_size)
        elif isinstance(kernel_size, tuple):
            self.kernel_size = kernel_size
        else:
            raise TypeError("Wrong kernel_size type.")

        if stride is None:
            self.stride = self.kernel_size
        elif isinstance(stride, int):
            self.stride = (stride, stride)
        elif isinstance(stride, tuple):
            self.stride = stride
            assert stride[0] > 0 or (kernel_size[0] == 1 and padding[0] == 0), (
                "stride[0]=0, but kernel_size[0]=%d, padding[0]=%d" %
                (kernel_size[0], padding[0]))
        else:
            raise TypeError("Wrong stride type.")

        self.odd_padding = (0, 0, 0, 0)
        if isinstance(padding, int):
            self.padding = (padding, padding)
        elif isinstance(padding, tuple) or isinstance(padding, list):
            if len(padding) == 2:
                self.padding = padding
            elif len(padding) == 4:
                _h_mask = padding[0] - padding[1]
                _w_mask = padding[2] - padding[3]
                # the odd paddding is the value that cannot be handled by the tuple padding (w, h) mode
                # so we need to firstly handle the input, then use the nomal padding method.
                self.odd_padding = (max(_h_mask, 0), max(-_h_mask, 0),
                                    max(_w_mask, 0), max(-_w_mask, 0))
                self.padding = (
                    padding[0] - self.odd_padding[0],
                    padding[2] - self.odd_padding[2],
                )
            else:
                raise TypeError("Wrong padding value.")

        self.is_max = is_max
        self.pad_mode = pad_mode

    def __call__(self, x):
        # if same pad mode, re-compute the padding
        if self.pad_mode in ("SAME_UPPER", "SAME_LOWER"):
            self.padding, self.odd_padding = utils.get_padding_shape(
                self.pad_mode, x.shape[2:], self.kernel_size, self.stride)

        out_shape_h = (int(
            (x.shape[2] + 2 * self.padding[0] - self.kernel_size[0]) //
            self.stride[0]) + 1)
        out_shape_w = (int(
            (x.shape[3] + 2 * self.padding[1] - self.kernel_size[1]) //
            self.stride[1]) + 1)
        if x.device.id() == -1:
            if not hasattr(self, "handle"):
                self.handle = singa.PoolingHandle(
                    x.data,
                    self.kernel_size,
                    self.stride,
                    self.padding,
                    self.is_max,
                )
            elif (x.shape[0] != self.handle.batchsize or
                  out_shape_h != self.handle.pooled_height or
                  out_shape_w != self.handle.pooled_width):
                self.handle = singa.PoolingHandle(
                    x.data,
                    self.kernel_size,
                    self.stride,
                    self.padding,
                    self.is_max,
                )
        else:
            if not hasattr(self, "handle"):
                self.handle = singa.CudnnPoolingHandle(
                    x.data,
                    self.kernel_size,
                    self.stride,
                    self.padding,
                    self.is_max,
                )
            elif (x.shape[0] != self.handle.batchsize or
                  out_shape_h != self.handle.pooled_height or
                  out_shape_w != self.handle.pooled_width):
                self.handle = singa.CudnnPoolingHandle(
                    x.data,
                    self.kernel_size,
                    self.stride,
                    self.padding,
                    self.is_max,
                )

        y = pooling_2d(self.handle, x, self.odd_padding)
        return y


class MaxPool2d(Pooling2d):

    def __init__(self,
                 kernel_size,
                 stride=None,
                 padding=0,
                 odd_padding=(0, 0, 0, 0)):
        """
        Generate a Max Pooling 2d operator
        Args:
            kernel_size: int or tuple, kernel size for two direction of each axis. For example, (2, 3), the first 2 means will add 2 at the beginning and also 2 at the end for its axis.
            and if a int is accepted, the kernel size will be inited as (int, int)
        Args:
            stride: int or tuple, stride, the logic is the same as kernel size.
        Args:
            padding: int or tuple or None, padding, the logic is the same as kernel size. However, if you set pad_mode as "SAME_UPPER" or "SAME_LOWER" mode, 
            you can set padding as None, and the padding will be computed automatically.
        Args:
            pad_mode: string, can be NOTSET, SAME_UPPER, or SAME_LOWER, where default value is NOTSET, which means explicit padding is used.
            SAME_UPPER or SAME_LOWER mean pad the input so that the output spatial size match the input.
            In case of odd number add the extra padding at the end for SAME_UPPER and at the beginning for SAME_LOWER.
        """
        super(MaxPool2d, self).__init__(kernel_size, stride, padding, True,
                                        odd_padding)


class AvgPool2d(Pooling2d):

    def __init__(self,
                 kernel_size,
                 stride=None,
                 padding=0,
                 odd_padding=(0, 0, 0, 0)):
        """
        Generate a Avg Pooling 2d operator
        Args:
            kernel_size: int or tuple, kernel size for two direction of each axis. For example, (2, 3), the first 2 means will add 2 at the beginning and also 2 at the end for its axis.
            and if a int is accepted, the kernel size will be inited as (int, int)
        Args:
            stride: int or tuple, stride, the logic is the same as kernel size.
        Args:
            padding: int or tuple or None, padding, the logic is the same as kernel size. However, if you set pad_mode as "SAME_UPPER" or "SAME_LOWER" mode, 
            you can set padding as None, and the padding will be computed automatically.
        Args:
            odd_padding:tuple of four bins, the odd paddding is the value that cannot be handled by the tuple padding (w, h) mode
            so we need to firstly handle the input, then use the nomal padding method.
        """
        super(AvgPool2d, self).__init__(kernel_size, stride, padding, False,
                                        odd_padding)


class MaxPool1d(Pooling2d):

    def __init__(self,
                 kernel_size,
                 stride=None,
                 padding=0,
                 odd_padding=(0, 0, 0, 0)):
        """
        Generate a Max Pooling 1d operator
        Args:
            kernel_size: int or tuple, kernel size for two direction of each axis. For example, (2, 3), the first 2 means will add 2 at the beginning and also 2 at the end for its axis.
            and if a int is accepted, the kernel size will be inited as (int, int)
        Args:
            stride: int or tuple, stride, the logic is the same as kernel size.
        Args:
            padding: int or tuple or None, padding, the logic is the same as kernel size. However, if you set pad_mode as "SAME_UPPER" or "SAME_LOWER" mode, 
            you can set padding as None, and the padding will be computed automatically.
        Args:
            odd_padding:tuple of four bins, the odd paddding is the value that cannot be handled by the tuple padding (w, h) mode
            so we need to firstly handle the input, then use the nomal padding method.
        """
        if stride is None:
            stride = kernel_size
        super(MaxPool1d, self).__init__((1, kernel_size), (1, stride),
                                        (0, padding), True, odd_padding)


class AvgPool1d(Pooling2d):

    def __init__(self,
                 kernel_size,
                 stride=None,
                 padding=0,
                 odd_padding=(0, 0, 0, 0)):
        """
        Generate a Avg Pooling 1d operator
        Args:
            kernel_size: int or tuple, kernel size for two direction of each axis. For example, (2, 3), the first 2 means will add 2 at the beginning and also 2 at the end for its axis.
            and if a int is accepted, the kernel size will be inited as (int, int)
        Args:
            stride: int or tuple, stride, the logic is the same as kernel size.
        Args:
            padding: int or tuple or None, padding, the logic is the same as kernel size. However, if you set pad_mode as "SAME_UPPER" or "SAME_LOWER" mode, 
            you can set padding as None, and the padding will be computed automatically.
        Args:
            odd_padding:tuple of four bins, the odd paddding is the value that cannot be handled by the tuple padding (w, h) mode
            so we need to firstly handle the input, then use the nomal padding method.
        """
        if stride is None:
            stride = kernel_size
        super(AvgPool1d, self).__init__((1, kernel_size), (1, stride),
                                        (0, padding), False, odd_padding)


class Tanh(Operation):

    def __init__(self):
        super(Tanh, self).__init__()

    def forward(self, x):
        out = singa.Tanh(x)
        if training:
            self.cache = (out,)
        return out

    def backward(self, dy):
        dx = singa.__mul__(self.cache[0], self.cache[0])
        dx = singa.MultFloat(dx, -1.0)
        dx = singa.AddFloat(dx, 1.0)
        dx *= dy
        return dx


def tanh(x):
    return Tanh()(x)[0]


class Cos(Operation):

    def __init__(self):
        super(Cos, self).__init__()

    def forward(self, x):
        if training:
            self.input = x
        return singa.Cos(x)

    def backward(self, dy):
        dx = singa.Sin(self.input)
        dx = singa.MultFloat(dx, -1.0)
        dx *= dy
        return dx


def cos(x):
    return Cos()(x)[0]


class Cosh(Operation):

    def __init__(self):
        super(Cosh, self).__init__()

    def forward(self, x):
        if training:
            self.input = x
        return singa.Cosh(x)

    def backward(self, dy):
        dx = singa.Sinh(self.input)
        dx *= dy
        return dx


def cosh(x):
    return Cosh()(x)[0]


class Acos(Operation):

    def __init__(self):
        super(Acos, self).__init__()

    def forward(self, x):
        if training:
            self.input = x
        return singa.Acos(x)

    def backward(self, dy):
        dx = singa.Square(self.input)
        dx = singa.MultFloat(dx, -1.0)
        dx = singa.AddFloat(dx, 1.0)
        dx = singa.PowFloat(dx, -0.5)
        dx = singa.MultFloat(dx, -1.0)
        dx *= dy
        return dx


def acos(x):
    return Acos()(x)[0]


class Acosh(Operation):

    def __init__(self):
        super(Acosh, self).__init__()

    def forward(self, x):
        if training:
            self.input = x
        return singa.Acosh(x)

    def backward(self, dy):
        dx = singa.SubFloat(self.input, 1.0)
        dx = singa.Sqrt(dx)
        temp = singa.AddFloat(self.input, 1.0)
        temp = singa.Sqrt(temp)
        dx = singa.__mul__(dx, temp)
        dx = singa.PowFloat(dx, -1.0)
        dx *= dy
        return dx


def acosh(x):
    return Acosh()(x)[0]


class Sin(Operation):

    def __init__(self):
        super(Sin, self).__init__()

    def forward(self, x):
        if training:
            self.input = x
        return singa.Sin(x)

    def backward(self, dy):
        dx = singa.Cos(self.input)
        dx *= dy
        return dx


def sin(x):
    return Sin()(x)[0]


class Sinh(Operation):

    def __init__(self):
        super(Sinh, self).__init__()

    def forward(self, x):
        if training:
            self.input = x
        return singa.Sinh(x)

    def backward(self, dy):
        dx = singa.Cosh(self.input)
        dx *= dy
        return dx


def sinh(x):
    return Sinh()(x)[0]


class Asin(Operation):

    def __init__(self):
        super(Asin, self).__init__()

    def forward(self, x):
        if training:
            self.input = x
        return singa.Asin(x)

    def backward(self, dy):
        dx = singa.Square(self.input)
        dx = singa.MultFloat(dx, -1.0)
        dx = singa.AddFloat(dx, 1.0)
        dx = singa.PowFloat(dx, -0.5)
        dx *= dy
        return dx


def asin(x):
    return Asin()(x)[0]


class Asinh(Operation):

    def __init__(self):
        super(Asinh, self).__init__()

    def forward(self, x):
        if training:
            self.input = x
        return singa.Asinh(x)

    def backward(self, dy):
        dx = singa.Square(self.input)
        dx = singa.AddFloat(dx, 1.0)
        dx = singa.PowFloat(dx, -0.5)
        dx *= dy
        return dx


def asinh(x):
    return Asinh()(x)[0]


class Tan(Operation):

    def __init__(self):
        super(Tan, self).__init__()

    def forward(self, x):
        if training:
            self.input = x
        return singa.Tan(x)

    def backward(self, dy):
        dx = singa.Cos(self.input)
        dx = singa.Square(dx)
        dx = singa.PowFloat(dx, -1.0)
        dx *= dy
        return dx


def tan(x):
    return Tan()(x)[0]


class Atan(Operation):

    def __init__(self):
        super(Atan, self).__init__()

    def forward(self, x):
        if training:
            self.input = x
        return singa.Atan(x)

    def backward(self, dy):
        dx = singa.Square(self.input)
        dx = singa.AddFloat(dx, 1.0)
        dx = singa.PowFloat(dx, -1.0)
        dx *= dy
        return dx


def atan(x):
    return Atan()(x)[0]


class Atanh(Operation):

    def __init__(self):
        super(Atanh, self).__init__()

    def forward(self, x):
        if training:
            self.input = x
        return singa.Atanh(x)

    def backward(self, dy):
        dx = singa.Square(self.input)
        dx = singa.MultFloat(dx, -1.0)
        dx = singa.AddFloat(dx, 1.0)
        dx = singa.PowFloat(dx, -1.0)
        dx *= dy
        return dx


def atanh(x):
    return Atanh()(x)[0]


class Sigmoid(Operation):

    def __init__(self):
        super(Sigmoid, self).__init__()

    def forward(self, x):
        out = singa.Sigmoid(x)
        if training:
            self.cache = (out,)
        return out

    def backward(self, dy):
        dx = singa.MultFloat(self.cache[0], -1.0)
        dx = singa.AddFloat(dx, 1.0)
        dx = singa.__mul__(self.cache[0], dx)
        dx *= dy
        return dx


def sigmoid(x):
    return Sigmoid()(x)[0]


class Mul(Operation):

    def __init__(self):
        super(Mul, self).__init__()

    def forward(self, a, b):
        res = singa.__mul__(a, b)
        if training:
            self.input = (a, b)
            self.shape0 = list(a.shape())
            self.shape1 = list(b.shape())
            self.shape3 = list(res.shape())
        return res

    def backward(self, dy):
        dx0 = singa.__mul__(dy, self.input[1])
        dx1 = singa.__mul__(dy, self.input[0])
        if (type(dy) == float) or self.shape0 == self.shape1:
            assert self.shape0 == self.shape1, ('should have same shape')
            return dx0, dx1
        # handle broadcast
        dx0 = back_broadcast(self.shape3, self.shape0, dx0)
        dx1 = back_broadcast(self.shape3, self.shape1, dx1)
        return dx0, dx1


class Unsqueeze(Operation):

    def __init__(self, axis):
        super(Unsqueeze, self).__init__()
        if (type(axis) is int):
            self.axis = list(axis)
        else:
            self.axis = axis

    def forward(self, x):
        self.cache = x.shape()
        cur = list(self.cache)
        for i in self.axis:
            cur.insert(i, 1)
        return singa.Reshape(x, cur)

    def backward(self, dy):
        return singa.Reshape(dy, self.cache)


def unsqueeze(x, axis=-1):
    return Unsqueeze(axis)(x)[0]


def mul(x, y):
    # do pointwise multiplication
    return Mul()(x, y)[0]


class Transpose(Operation):

    def __init__(self, perm):
        super(Transpose, self).__init__()
        self.perm = list(perm)

    def forward(self, x):
        return singa.Transpose(x, self.perm)

    def backward(self, dy):
        cur = []
        for i in range(len(self.perm)):
            cur += [self.perm.index(i)]
        return singa.Transpose(dy, cur)


def transpose(x, shape):
    return Transpose(shape)(x)[0]


def add_all(*xs):
    assert len(xs) > 2
    y = add(xs[0], xs[1])
    for x in xs[2:]:
        y = add(y, x)
    return


class RNN_Base(Layer):

    def __init__(self):
        raise NotImplementedError

    def __call__(self):
        raise NotImplementedError

    def step_forward(self,
                     x=None,
                     h=None,
                     c=None,
                     Wx=None,
                     Wh=None,
                     Bx=None,
                     Bh=None,
                     b=None):
        raise NotImplementedError


class RNN(RNN_Base):

    def __init__(
        self,
        input_size,
        hidden_size,
        num_layers=1,
        nonlinearity="tanh",
        bias=True,
        batch_first=False,
        dropout=0,
        bidirectional=False,
    ):
        self.nonlinearity = nonlinearity

        Wx_shape = (input_size, hidden_size)
        self.Wx = Tensor(shape=Wx_shape, requires_grad=True, stores_grad=True)
        self.Wx.gaussian(0.0, 1.0)

        Wh_shape = (hidden_size, hidden_size)
        self.Wh = Tensor(shape=Wh_shape, requires_grad=True, stores_grad=True)
        self.Wh.gaussian(0.0, 1.0)

        B_shape = (hidden_size,)
        self.b = Tensor(shape=B_shape, requires_grad=True, stores_grad=True)
        self.b.set_value(0.0)

        self.params = (self.Wx, self.Wh, self.b)

    def __call__(self, xs, h0):
        # xs: a tuple or list of input tensors
        if not isinstance(xs, tuple):
            xs = tuple(xs)
        inputs = xs + (h0,)
        self.device_check(*inputs)
        # self.device_check(inputs[0], *self.params)
        self.device_check(inputs[0], self.Wx, self.Wh, self.b)
        batchsize = xs[0].shape[0]
        out = []
        h = self.step_forward(xs[0], h0, self.Wx, self.Wh, self.b)
        out.append(h)
        for x in xs[1:]:
            assert x.shape[0] == batchsize
            h = self.step_forward(x, h, self.Wx, self.Wh, self.b)
            out.append(h)
        return out, h

    def step_forward(self, x, h, Wx, Wh, b):
        y2 = matmul(h, Wh)
        y1 = matmul(x, Wx)
        y = add(y2, y1)
        y = add_bias(y, b, axis=0)
        if self.nonlinearity == "tanh":
            y = tanh(y)
        elif self.nonlinearity == "relu":
            y = relu(y)
        else:
            raise ValueError
        return y


class LSTM(RNN_Base):

    def __init__(
        self,
        input_size,
        hidden_size,
        nonlinearity="tanh",
        num_layers=1,
        bias=True,
        batch_first=False,
        dropout=0,
        bidirectional=False,
    ):
        self.nonlinearity = nonlinearity

        Wx_shape = (input_size, hidden_size)
        self.Wx = []
        for i in range(4):
            w = Tensor(shape=Wx_shape, requires_grad=True, stores_grad=True)
            w.gaussian(0.0, 1.0)
            self.Wx.append(w)

        Wh_shape = (hidden_size, hidden_size)
        self.Wh = []
        for i in range(4):
            w = Tensor(shape=Wh_shape, requires_grad=True, stores_grad=True)
            w.gaussian(0.0, 1.0)
            self.Wh.append(w)

        Bx_shape = (hidden_size,)
        self.Bx = []
        for i in range(4):
            b = Tensor(shape=Bx_shape, requires_grad=True, stores_grad=True)
            b.set_value(0.0)
            self.Bx.append(b)

        self.Bh = []
        for i in range(4):
            b = Tensor(shape=Bx_shape, requires_grad=True, stores_grad=True)
            b.set_value(0.0)
            self.Bh.append(b)

        self.params = self.Wx + self.Wh + self.Bx + self.Bh

    def __call__(self, xs, h0_c0):
        # xs: a tuple or list of input tensors
        # h0_c0: a tuple of (h0, c0)
        h0, c0 = h0_c0
        if not isinstance(xs, list):
            xs = list(xs)
        inputs = xs + list((h0, c0))
        self.device_check(*inputs)
        # self.device_check(inputs[0], *self.params)
        self.device_check(inputs[0], *(self.Wx + self.Wh + self.Bx + self.Bh))
        batchsize = xs[0].shape[0]
        out = []
        h, c = self.step_forward(xs[0], h0, c0, self.Wx, self.Wh, self.Bx,
                                 self.Bh)
        out.append(h)
        for x in xs[1:]:
            assert x.shape[0] == batchsize
            h, c = self.step_forward(x, h, c, self.Wx, self.Wh, self.Bx,
                                     self.Bh)
            out.append(h)
        return out, h, c

    def step_forward(self, x, h, c, Wx, Wh, Bx, Bh):
        y1 = matmul(x, Wx[0])
        y1 = add_bias(y1, Bx[0], axis=0)
        y2 = matmul(h, Wh[0])
        y2 = add_bias(y2, Bh[0], axis=0)
        i = add(y1, y2)
        i = sigmoid(i)

        y1 = matmul(x, Wx[1])
        y1 = add_bias(y1, Bx[1], axis=0)
        y2 = matmul(h, Wh[1])
        y2 = add_bias(y2, Bh[1], axis=0)
        f = add(y1, y2)
        f = sigmoid(f)

        y1 = matmul(x, Wx[2])
        y1 = add_bias(y1, Bx[2], axis=0)
        y2 = matmul(h, Wh[2])
        y2 = add_bias(y2, Bh[2], axis=0)
        o = add(y1, y2)
        o = sigmoid(o)

        y1 = matmul(x, Wx[3])
        y1 = add_bias(y1, Bx[3], axis=0)
        y2 = matmul(h, Wh[3])
        y2 = add_bias(y2, Bh[3], axis=0)
        g = add(y1, y2)
        g = tanh(g)

        cout1 = mul(f, c)
        cout2 = mul(i, g)
        cout = add(cout1, cout2)

        hout = tanh(cout)
        hout = mul(o, hout)
        return hout, cout


class Abs(Operation):

    def forward(self, a):
        if training:
            self.input = a
        return singa.Abs(a)

    def backward(self, dy):
        dx = singa.Sign(self.input)
        dx *= dy
        return dx


def abs(a):
    return Abs()(a)[0]


class Exp(Operation):

    def forward(self, a):
        if training:
            self.input = a
        return singa.Exp(a)

    def backward(self, dy):
        dx = singa.Exp(self.input)
        dx *= dy
        return dx


def exp(a):
    return Exp()(a)[0]


class LeakyRelu(Operation):

    def __init__(self, a):
        super().__init__(self)
        self.a = a

    def forward(self, x):
        if training:
            self.input = x
        x1 = singa.LTFloat(x, 0.0)
        x1 = singa.__mul__(x, x1)
        x1 = singa.MultFloat(x1, self.a)
        x2 = singa.ReLU(x)
        x1 = singa.__add__(x1, x2)
        return x1

    def backward(self, dy):
        # TODO(wangwei) check the correctness
        dx1 = singa.GTFloat(self.input, 0.0)
        dx2 = singa.LTFloat(self.input, 0.0)
        dx2 = singa.MultFloat(dx2, self.a)
        dx = singa.__add__(dx1, dx2)
        dx *= dy
        return dx


def leakyrelu(x, a=0.01):
    return LeakyRelu(a)(x)[0]


class Sign(Operation):

    def __init__(self):
        super(Sign, self).__init__()

    def forward(self, a):
        if training:
            self.input = a
        return singa.Sign(a)

    def backward(self, dy):
        dx = singa.MultFloat(dy, 0.0)
        return dx


def sign(a):
    return Sign()(a)[0]


class Pow(Operation):

    def __init__(self):
        super(Pow, self).__init__()

    def forward(self, a, b):
        res = singa.Pow(a, b)
        if training:
            self.input = (a, b)
            self.shape0 = list(a.shape())
            self.shape1 = list(b.shape())
            self.shape3 = list(res.shape())
        return res

    def backward(self, dy):
        da1 = singa.__mul__(
            self.input[1],
            singa.Pow(self.input[0], singa.SubFloat(self.input[1], 1.0)))
        dx0 = singa.__mul__(da1, dy)
        db1 = singa.__mul__(singa.Pow(self.input[0], self.input[1]),
                            singa.Log(self.input[0]))
        dx1 = singa.__mul__(db1, dy)
        if (type(dy) == float) or self.shape0 == self.shape1:
            assert self.shape0 == self.shape1, ('should have same shape')
            return dx0, dx1
        # handle broadcast
        dx0 = back_broadcast(self.shape3, self.shape0, dx0)
        dx1 = back_broadcast(self.shape3, self.shape1, dx1)
        return dx0, dx1


def pow(a, b):
    return Pow()(a, b)[0]


class SoftSign(Operation):

    def __init__(self):
        super(SoftSign, self).__init__()

    def forward(self, x):
        # y = x / (1 + np.abs(x))
        if training:
            self.input = x
        x1 = singa.AddFloat(singa.Abs(x), 1.0)
        y = singa.__div__(x, x1)

        return y

    def backward(self, dy):
        dx = singa.AddFloat(singa.Abs(self.input), 1.0)
        dx = singa.PowFloat(singa.Square(dx), -1.0)
        dx = singa.__mul__(dy, dx)
        return dx


def softsign(x):
    return SoftSign()(x)[0]


class Sqrt(Operation):

    def __init__(self):
        super(Sqrt, self).__init__()

    def forward(self, x):
        if training:
            self.input = x
        return singa.Sqrt(x)

    def backward(self, dy):
        dx = singa.PowFloat(self.input, -0.5)
        dx = singa.MultFloat(dx, 0.5)
        dx = singa.__mul__(dy, dx)
        return dx


def sqrt(x):
    return Sqrt()(x)[0]


class SoftPlus(Operation):

    def __init__(self):
        super(SoftPlus, self).__init__()

    def forward(self, x):
        #f(x) = ln(exp(x) + 1)
        if training:
            self.input = x
        x1 = singa.AddFloat(singa.Exp(x), 1.0)
        y = singa.Log(x1)
        return y

    def backward(self, dy):
        dx = singa.Exp(singa.MultFloat(self.input, -1.0))
        dx = singa.PowFloat(singa.AddFloat(dx, 1.0), -1.0)
        dx = singa.__mul__(dy, dx)
        return dx


def softplus(x):
    return SoftPlus()(x)[0]


class Sub(Operation):

    def __init__(self):
        super(Sub, self).__init__()

    def forward(self, a, b):
        res = singa.__sub__(a, b)
        if training:
            self.shape0 = list(a.shape())
            self.shape1 = list(b.shape())
            self.shape3 = list(res.shape())
        return res

    def backward(self, dy):
        dx0 = dy
        dx1 = singa.MultFloat(dy, -1.0)
        if (type(dy) == float) or self.shape0 == self.shape1:
            assert self.shape0 == self.shape1, ('should have same shape')
            return dx0, dx1
        # handle broadcast
        dx0 = back_broadcast(self.shape3, self.shape0, dx0)
        dx1 = back_broadcast(self.shape3, self.shape1, dx1)
        return dx0, dx1


def sub(a, b):
    return Sub()(a, b)[0]


# optimize min to support multi inputs
class Min(Operation):

    def __init__(self):
        super(Min, self).__init__()
        self.masks = []

    def _min(self, a, b):
        m = singa.__sub__(a, b)
        mask0 = singa.LEFloat(m, 0)
        mask1 = singa.GTFloat(m, 0)
        res = singa.__add__(singa.__mul__(mask0, a), singa.__mul__(mask1, b))
        return res, (mask0, mask1)

    def forward(self, *x):
        assert (len(x) > 0)
        self.l = len(x)
        if len(x) == 1:
            res, masks = self._min(x[0], x[0])
            self.masks.append(masks)
            return x[0]
        res, masks = self._min(x[0], x[1])
        self.masks.append(masks)
        for i in range(2, len(x)):
            res, masks = self._min(res, x[i])
            self.masks.append(masks)
        return res

    def backward(self, dy):
        if self.l == 1:
            return self.masks[0][0]
        else:
            ret = []
            cumulation = None
            for mask0, mask1 in self.masks[::-1]:
                if not cumulation:
                    ret.insert(0, mask1)
                    cumulation = mask0
                else:
                    ret.insert(0, singa.__mul__(cumulation, mask1))
                    cumulation = singa.__mul__(cumulation, mask0)
            ret.insert(0, cumulation)
            return tuple(ret)


def min(*l):
    return Min()(*l)[0]


class Log(Operation):

    def __init__(self):
        super(Log, self).__init__()

    def forward(self, x):
        if training:
            self.input = x
        return singa.Log(x)

    def backward(self, dy):
        dx = singa.PowFloat(self.input, -1)
        dx = singa.__mul__(dy, dx)
        return dx


def log(x):
    return Log()(x)[0]


class HardSigmoid(Operation):

    def __init__(self, alpha=0.2, gamma=0.5):
        super(HardSigmoid, self).__init__()
        self.alpha = alpha
        self.gamma = gamma

    def forward(self, x):
        """Do forward propgation.
        #y = max(0, min(1, alpha * x + gamma))
        Args:
            x (CTensor): matrix
        Returns:
            a CTensor for the result
        """
        x = singa.AddFloat(singa.MultFloat(x, self.alpha), self.gamma)
        if training:
            self.cache = x

        x = singa.ReLU(x)
        mask1 = singa.LTFloat(x, 1.0)
        mask2 = singa.GEFloat(x, 1.0)

        ans = singa.__add__(singa.__mul__(x, mask1), mask2)
        return singa.ReLU(ans)

    def backward(self, dy):
        mask0 = singa.GTFloat(self.cache, 0.0)
        mask1 = singa.LTFloat(self.cache, 1.0)
        mask = singa.__mul__(mask0, mask1)
        return singa.__mul__(singa.MultFloat(mask, self.alpha), dy)


def hardsigmoid(x, alpha=0.2, gamma=0.5):
    return HardSigmoid(alpha, gamma)(x)[0]


class Squeeze(Operation):

    def __init__(self, axis=[]):
        super(Squeeze, self).__init__()
        self.axis = axis

    def forward(self, x):
        self.cache = x.shape()
        newshape = []
        if (self.axis == []):
            newshape = list(filter(lambda i: i != 1, self.cache))
        else:
            for i in self.axis:
                assert i < len(self.cache)
                assert self.cache[
                    i] == 1, "the length of axis {} is {}, which should be 1".format(
                        i, self.cache[i])
            for ind, v in enumerate(self.cache):
                if ind not in self.axis:
                    newshape.append(v)
        return singa.Reshape(x, newshape)

    def backward(self, dy):
        return singa.Reshape(dy, self.cache)


def squeeze(x, axis=[]):
    return Squeeze(axis)(x)[0]


class Div(Operation):

    def __init__(self):
        super(Div, self).__init__()

    def forward(self, a, b):
        res = singa.__mul__(a, singa.PowFloat(b, -1.0))
        # res = singa.__div__(a, b)
        if training:
            self.input = (singa.MultFloat(a, -1.0), singa.PowFloat(b, -1.0)
                         )  # -a, 1/b
            self.shape0 = list(a.shape())
            self.shape1 = list(b.shape())
            self.shape3 = list(res.shape())
        return res

    def backward(self, dy):
        #dy/dx_0 = b^(-1)
        #dy/dx_1 = (-a)*b^(-2)
        dx0 = singa.__mul__(dy, self.input[1])
        dx1 = singa.__mul__(self.input[0], singa.PowFloat(self.input[1], 2.0))
        dx1 = singa.__mul__(dy, dx1)
        if (type(dy) == float) or self.shape0 == self.shape1:
            assert self.shape0 == self.shape1, ('should have same shape')
            return dx0, dx1
        # handle broadcast
        dx0 = back_broadcast(self.shape3, self.shape0, dx0)
        dx1 = back_broadcast(self.shape3, self.shape1, dx1)
        return dx0, dx1


def div(a, b):
    return Div()(a, b)[0]


class Shape(Operation):

    def __init__(self):
        super(Shape, self).__init__()

    def forward(self, x):
        cur = list(x.shape())
        cur = tensor.from_numpy(np.array(cur))
        cur.to_device(x.device())
        return cur.data

    def backward(self, dy):
        return list(dy.shape())


def shape(x):
    return Shape()(x)[0]


# optimize max to support multi inputs
class Max(Operation):

    def __init__(self):
        super(Max, self).__init__()
        self.masks = []

    def _max(self, a, b):
        m = singa.__sub__(a, b)
        mask0 = singa.GEFloat(m, 0)
        mask1 = singa.LTFloat(m, 0)
        res = singa.__add__(singa.__mul__(mask0, a), singa.__mul__(mask1, b))
        return res, (mask0, mask1)

    def forward(self, *x):
        assert (len(x) > 0)
        self.l = len(x)
        if len(x) == 1:
            res, masks = self._max(x[0], x[0])
            self.masks.append(masks)
            return x[0]
        res, masks = self._max(x[0], x[1])
        self.masks.append(masks)
        for i in range(2, len(x)):
            res, masks = self._max(res, x[i])
            self.masks.append(masks)
        return res

    def backward(self, dy):
        if self.l == 1:
            return self.masks[0][0]
        else:
            ret = []
            cumulation = None
            for mask0, mask1 in self.masks[::-1]:
                if not cumulation:
                    ret.insert(0, mask1)
                    cumulation = mask0
                else:
                    ret.insert(0, singa.__mul__(cumulation, mask1))
                    cumulation = singa.__mul__(cumulation, mask0)
            ret.insert(0, cumulation)
            return tuple(ret)


def max(*l):
    return Max()(*l)[0]


class And(Operation):

    def __init__(self):
        super(And, self).__init__()

    def forward(self, a, b):
        m = singa.__mul__(a, b)
        cur = singa.PowFloat(singa.Sign(m), 2)

        return cur

    def backward(self, dy):
        assert False, ('no gradient for backward function')


def _and(a, b):
    return And()(a, b)[0]


class Or(Operation):

    def __init__(self):
        super(Or, self).__init__()

    def forward(self, a, b):
        m = singa.__add__(singa.PowFloat(singa.Sign(a), 2.0),
                          singa.PowFloat(singa.Sign(b), 2.0))
        cur = singa.Sign(m)

        return cur

    def backward(self, dy):
        assert False, ('no gradient for backward function')


def _or(a, b):
    return Or()(a, b)[0]


class Not(Operation):

    def __init__(self):
        super(Not, self).__init__()

    def forward(self, x):
        mask0 = singa.GEFloat(x, 0)
        mask1 = singa.LEFloat(x, 0)
        cur = singa.__mul__(mask0, mask1)

        return cur

    def backward(self, dy):
        assert False, ('no gradient for backward function')


def _not(x):
    return Not()(x)[0]


class Xor(Operation):

    def __init__(self):
        super(Xor, self).__init__()

    def forward(self, a, b):
        m = singa.__sub__(singa.PowFloat(singa.Sign(a), 2.0),
                          singa.PowFloat(singa.Sign(b), 2.0))
        cur = singa.PowFloat(singa.Sign(m), 2.0)

        return cur

    def backward(self, dy):
        assert False, ('no gradient for backward function')


def _xor(a, b):
    return Xor()(a, b)[0]


class Negative(Operation):

    def __init__(self):
        super(Negative, self).__init__()

    def forward(self, x):
        #y=-x
        return singa.MultFloat(x, -1)

    def backward(self, dy):
        return singa.MultFloat(dy, -1)


def negative(x):
    return Negative()(x)[0]


class Reciprocal(Operation):

    def __init__(self):
        super(Reciprocal, self).__init__()

    def forward(self, x):
        #y=1/x elementwise
        if training:
            self.input = x

        return singa.PowFloat(x, -1)

    def backward(self, dy):
        #dy/dx = -1/x**2
        dx = singa.MultFloat(singa.PowFloat(self.input, -2), -1)
        return singa.__mul__(dy, dx)


def reciprocal(x):
    return Reciprocal()(x)[0]


<<<<<<< HEAD
class GlobalAveragePool(Operation):
    def __init__(self, data_format='channels_first'):
        """
        init a GlobalAveragePool operator
        Args:data_format: 
            A string, we support two formats: channels_last and channels_first, default is channels_first.
            channels_first means the format of input is (N x C x H x W)
            channels_last means the format of input is (N x H x W x C)
        """
        super(GlobalAveragePool, self).__init__()
        self.data_format = data_format

    def forward(self, x):
        """
        forward propogation of GlobalAveragePool
        Args:x: 
            the input tensor
        Returns: 
            tensor, the output
        """
        if training:
            self.mask = singa.Tensor(x.shape(), x.device())

        shape = list(x.shape())
        
        # (N x C x H x W) for channels_first
        if self.data_format == 'channels_first':
            axes = tuple(i for i in range(2, len(shape)))
            self.shape_divisor = 1/np.prod(shape[2:])
        else: # (N x H x W x C) for channels_last
            axes = tuple(i for i in range(1, len(shape)-1))
            self.shape_divisor = 1/np.prod(shape[1:-1])

        # output shape
        # (N x C x 1 x 1) for channels_first
        # (N x 1 x 1 x C) for channels_last
        for i in axes:
            shape[i] = 1

        x = tensor.from_raw_tensor(x)
        x = tensor.sum(x, axis=axes)
        x = tensor.reshape(x, shape)
        return singa.MultFloat(x.data, self.shape_divisor)

    def backward(self, dy):
        """
        backward propogation of GlobalAveragePool
        Args:dy: 
            the gradient tensor from upper operations
        Returns: 
            tensor, the gradient over input
        """
        self.mask.SetFloatValue(self.shape_divisor)
        return singa.__mul__(self.mask, dy)


def globalaveragepool(x, data_format='channels_first'):
    """
    GlobalAveragePool operator
    Args:x
        the input tensor
    Args:data_format: 
        A string, we support two formats: channels_last and channels_first, default is channels_first.
        channels_first means the format of input is (N x C x H x W)
        channels_last means the format of input is (N x H x W x C)
    Returns: 
        tensor, the output
    """
    return GlobalAveragePool(data_format)(x)[0]
=======
class Gemm(Operation):

    def __init__(self, alpha=1.0, beta=1.0, transA=0, transB=0):
        """
        init a General Matrix multiplication(Gemm) operator
        Compute Y = alpha * A' * B' + beta * C, where input tensor A has shape (M, K) or (K, M), input tensor B has shape (K, N) or (N, K), input tensor C is broadcastable to shape (M, N), and output tensor Y has shape (M, N).
        A' = transpose(A) if transA else A
        B' = transpose(B) if transB else B
        Args:alpha: 
            float, Scalar multiplier for the product of input tensors A * B.
        Args:beta: 
            float, Scalar multiplier for input tensor C.
        Args:transA: 
            int, Whether A should be transposed
        Args:transB: 
            int, Whether B should be transposed
        Returns: 
            tensor, the output
        """
        super(Gemm, self).__init__()
        self.alpha = alpha
        self.beta = beta
        self.transA = transA
        self.transB = transB

    def forward(self, A, B, C=None):
        """
        forward propogation of Gemm
        Args:A: 
            tensor, The shape of A should be (M, K) if transA is 0, or (K, M) if transA is non-zero.
        Args:B: 
            tensor, The shape of B should be (K, N) if transB is 0, or (N, K) if transB is non-zero.
        Args:C: 
            tensor(optional), Optional input tensor C. If not specified, the computation is done as if C is a scalar 0. The shape of C should be unidirectional broadcastable to (M, N).
        Returns: 
            tensor, the output
        """
        _A = singa.DefaultTranspose(A) if self.transA == 1 else A
        _B = singa.DefaultTranspose(B) if self.transB == 1 else B
        if training:
            self.inputs = (_A, _B, C)
        tmpM = singa.MultFloat(singa.Mult(_A, _B), self.alpha)
        if C:
            tmpM = singa.__add__(tmpM, singa.MultFloat(C, self.beta))
        return tmpM

    def backward(self, dy):
        """
        backward propogation of Gemm
        Args:dy: 
            tensor, The shape of A should be (M, K) if transA is 0, or (K, M) if transA is non-zero.
        Returns: 
            tensor, the gradient over A
            tensor, the gradient over B
            tensor(optional), the gradient over C
        """
        _A, _B, C = self.inputs
        # y = alpha * A  * B  => da = alpha * dy * BT
        # y = alpha * A  * BT => da = alpha * dy * B
        # y = alpha * AT * B  => da = alpha * B * dyT = alpha * (dy * BT)T
        # y = alpha * AT * BT => da = alpha * BT * dyT = alpha * (dy * B)T
        da = singa.MultFloat(singa.Mult(dy, singa.DefaultTranspose(_B)),
                             self.alpha)
        if self.transA:
            da = singa.DefaultTranspose(da)

        # y = alpha * A  * B  => db = alpha * AT * dy
        # y = alpha * AT * B  => db = alpha * A * dy
        # y = alpha * A  * BT => db = alpha * dyT * A = alpha * (AT * dy)T
        # y = alpha * AT * BT => db = alpha * dyT * AT = alpha * (A * dy)T
        db = singa.MultFloat(singa.Mult(singa.DefaultTranspose(_A), dy),
                             self.alpha)
        if self.transB:
            db = singa.DefaultTranspose(db)
        if C:
            dc = back_broadcast(dy.shape(), C.shape(),
                                singa.MultFloat(dy, self.beta))
            return da, db, dc
        else:
            return da, db


def gemm(A, B, C=None, alpha=1.0, beta=1.0, transA=0, transB=0):
    """
    init a General Matrix multiplication(Gemm) operator
    Compute Y = alpha * A' * B' + beta * C, where input tensor A has shape (M, K) or (K, M), input tensor B has shape (K, N) or (N, K), input tensor C is broadcastable to shape (M, N), and output tensor Y has shape (M, N).
    A' = transpose(A) if transA else A
    B' = transpose(B) if transB else B
    Args:A: 
        tensor, The shape of A should be (M, K) if transA is 0, or (K, M) if transA is non-zero.
    Args:B: 
        tensor, The shape of B should be (K, N) if transB is 0, or (N, K) if transB is non-zero.
    Args:C: 
        tensor(optional), Optional input tensor C. If not specified, the computation is done as if C is a scalar 0. The shape of C should be unidirectional broadcastable to (M, N).
    Args:alpha: 
        float, Scalar multiplier for the product of input tensors A * B.
    Args:beta: 
        float, Scalar multiplier for input tensor C.
    Args:transA: 
        int, Whether A should be transposed
    Args:transB: 
        int, Whether B should be transposed
    Returns: 
        tensor, the output
    """
    return Gemm(alpha, beta, transA, transB)(A, B, C)[0]
>>>>>>> 001ba4c1
<|MERGE_RESOLUTION|>--- conflicted
+++ resolved
@@ -3078,78 +3078,6 @@
 def reciprocal(x):
     return Reciprocal()(x)[0]
 
-
-<<<<<<< HEAD
-class GlobalAveragePool(Operation):
-    def __init__(self, data_format='channels_first'):
-        """
-        init a GlobalAveragePool operator
-        Args:data_format: 
-            A string, we support two formats: channels_last and channels_first, default is channels_first.
-            channels_first means the format of input is (N x C x H x W)
-            channels_last means the format of input is (N x H x W x C)
-        """
-        super(GlobalAveragePool, self).__init__()
-        self.data_format = data_format
-
-    def forward(self, x):
-        """
-        forward propogation of GlobalAveragePool
-        Args:x: 
-            the input tensor
-        Returns: 
-            tensor, the output
-        """
-        if training:
-            self.mask = singa.Tensor(x.shape(), x.device())
-
-        shape = list(x.shape())
-        
-        # (N x C x H x W) for channels_first
-        if self.data_format == 'channels_first':
-            axes = tuple(i for i in range(2, len(shape)))
-            self.shape_divisor = 1/np.prod(shape[2:])
-        else: # (N x H x W x C) for channels_last
-            axes = tuple(i for i in range(1, len(shape)-1))
-            self.shape_divisor = 1/np.prod(shape[1:-1])
-
-        # output shape
-        # (N x C x 1 x 1) for channels_first
-        # (N x 1 x 1 x C) for channels_last
-        for i in axes:
-            shape[i] = 1
-
-        x = tensor.from_raw_tensor(x)
-        x = tensor.sum(x, axis=axes)
-        x = tensor.reshape(x, shape)
-        return singa.MultFloat(x.data, self.shape_divisor)
-
-    def backward(self, dy):
-        """
-        backward propogation of GlobalAveragePool
-        Args:dy: 
-            the gradient tensor from upper operations
-        Returns: 
-            tensor, the gradient over input
-        """
-        self.mask.SetFloatValue(self.shape_divisor)
-        return singa.__mul__(self.mask, dy)
-
-
-def globalaveragepool(x, data_format='channels_first'):
-    """
-    GlobalAveragePool operator
-    Args:x
-        the input tensor
-    Args:data_format: 
-        A string, we support two formats: channels_last and channels_first, default is channels_first.
-        channels_first means the format of input is (N x C x H x W)
-        channels_last means the format of input is (N x H x W x C)
-    Returns: 
-        tensor, the output
-    """
-    return GlobalAveragePool(data_format)(x)[0]
-=======
 class Gemm(Operation):
 
     def __init__(self, alpha=1.0, beta=1.0, transA=0, transB=0):
@@ -3255,5 +3183,4 @@
     Returns: 
         tensor, the output
     """
-    return Gemm(alpha, beta, transA, transB)(A, B, C)[0]
->>>>>>> 001ba4c1
+    return Gemm(alpha, beta, transA, transB)(A, B, C)[0]