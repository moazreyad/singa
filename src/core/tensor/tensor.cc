--- conflicted
+++ resolved
@@ -34,27 +34,15 @@
 
 Tensor::Tensor(const Shape &shape, DataType dtype)
     : data_type_(dtype), device_(defaultDevice), shape_(shape) {
-<<<<<<< HEAD
-  device_ = defaultDevice;
   size_t size = Product(shape_) * SizeOf(data_type_);
   if (size)
     block_ = device_->NewBlock(size);
 }
 Tensor::Tensor(Shape &&shape, DataType dtype)
     : data_type_(dtype), device_(defaultDevice), shape_(shape) {
-  device_ = defaultDevice;
   size_t size = Product(shape_) * SizeOf(data_type_);
   if (size)
     block_ = device_->NewBlock(size);
-=======
-  //device_ = defaultDevice;
-  block_ = device_->NewBlock(Product(shape_) * SizeOf(data_type_));
-}
-Tensor::Tensor(Shape &&shape, DataType dtype)
-    : data_type_(dtype), device_(defaultDevice), shape_(shape) {
-  //device_ = defaultDevice;
-  block_ = device_->NewBlock(Product(shape_) * SizeOf(data_type_));
->>>>>>> 8051720f
 }
 Tensor::Tensor(const Shape &shape, std::shared_ptr<Device> device,
                DataType dtype)
