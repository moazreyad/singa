--- conflicted
+++ resolved
@@ -107,17 +107,10 @@
 
         Args:
             name (str): parameter name
-<<<<<<< HEAD
             specs (ParamSpec): protobuf obj, including regularizer and
                 constraint, multipliers for learning rate and weight decay.
-
         '''
         assert isinstance(specs, model_pb2.ParamSpec), \
-=======
-            specs (ParamSpec): protobuf obj
-        """
-        assert type(specs) == model_pb2.ParamSpec, \
->>>>>>> 6d4539ee
             'specs should be model_pb2.ParamSpec instance'
         if specs.HasField('regularizer'):
             self.regularizers[name] = CppRegularizer(specs.regularizer)
@@ -147,20 +140,12 @@
             the updated gradient Tensor
         '''
         if name is not None and name in self.constraints:
-<<<<<<< HEAD
             self.constraints[name].apply(epoch, value, grad)
-=======
-            self.constraints[name].apply(step, value, grad)
->>>>>>> 6d4539ee
         elif self.constraint is not None:
             self.constraint.apply(epoch, value, grad)
 
         if name is not None and name in self.regularizers:
-<<<<<<< HEAD
             self.regularizers[name].apply(epoch, value, grad)
-=======
-            self.regularizers[name].apply(step, value, grad)
->>>>>>> 6d4539ee
         elif self.regularizer is not None:
             self.regularizer.apply(epoch, value, grad)
         return grad
@@ -201,7 +186,6 @@
         '''
         assert self.lr_gen is not None, 'Learning rate generator is not set.'\
             'Either set the lr_gen in constructor or call apply_with_lr'
-<<<<<<< HEAD
         lr = self.lr_gen(epoch)
         return self.apply_with_lr(epoch, lr, grad, value, name)
 
@@ -214,15 +198,8 @@
 
     def __init__(self, lr=None, momentum=None, weight_decay=None, lr_gen=None,
                  regularizer=None, constraint=None):
-        super(
-            SGD,
-            self).__init__(
-            lr,
-            momentum,
-            weight_decay,
-            lr_gen,
-            regularizer,
-         constraint)
+        super(SGD, self).__init__(lr, momentum, weight_decay, lr_gen,
+                                  regularizer, constraint)
         conf = model_pb2.OptimizerConf()
         if self.momentum is not None:
             conf.momentum = self.momentum
@@ -232,34 +209,9 @@
 
     def apply_with_lr(self, epoch, lr, grad, value, name):
         self.apply_regularizer_constraint(epoch, value, grad, name)
-        self.opt.Apply(epoch, lr, name, grad.singa_tensor, value.singa_tensor)
-=======
-        lr = self.lr_gen(step)
         if name is not None and name in self.learning_rate_multiplier:
             lr = lr * self.learning_rate_multiplier[name]
-        return self.apply_with_lr(step, lr, grad, value, name)
-
-
-class SGD(Optimizer):
-
-    def __init__(self, lr=None, momentum=None, decay=None):
-        """The vallina Stochasitc Gradient Descent algorithm.
-
-        See the base Optimizer for all arguments.
-        """
-        super(SGD, self).__init__(lr, momentum, decay)
-        conf = model_pb2.OptimizerConf()
-        if momentum is not None:
-            conf.momentum = momentum
-        self.opt = singa.CreateOptimizer('SGD')
-        self.opt.Setup(conf.SerializeToString())
-
-    def apply_with_lr(self, step, lr, grad, value, name):
-        self.apply_regularizer_constraint(value, grad, name, step)
-        if name is not None and name in self.learning_rate_multiplier:
-            lr = lr * self.learning_rate_multiplier[name]
-        self.opt.Apply(step, lr, name, grad.singa_tensor, value.singa_tensor)
->>>>>>> 6d4539ee
+        self.opt.Apply(epoch, lr, name, grad.singa_tensor, value.singa_tensor)
         return value
 
 
@@ -274,14 +226,9 @@
         super(Nesterov, self).__init__(lr, momentum, weight_decay, lr_gen,
                                        regularizer, constraint)
         conf = model_pb2.OptimizerConf()
-<<<<<<< HEAD
         if self.momentum is not None:
             conf.momentum = momentum
         conf.type = 'nesterov'
-=======
-        if momentum is not None:
-            conf.momentum = momentum
->>>>>>> 6d4539ee
         self.opt = singa.CreateOptimizer('Nesterov')
         self.opt.Setup(conf.SerializeToString())
 
@@ -310,17 +257,11 @@
         self.opt = singa.CreateOptimizer('AdaGrad')
         self.opt.Setup(conf.SerializeToString())
 
-<<<<<<< HEAD
     def apply_with_lr(self, epoch, lr, grad, value, name):
         grad = self.apply_regularizer_constraint(epoch, value, grad, name)
-        self.opt.Apply(epoch, lr,  name, grad.singa_tensor, value.singa_tensor)
-=======
-    def apply_with_lr(self, step, lr, grad, value, name):
-        grad = self.apply_regularizer_constraint(step, value, grad, name)
         if name is not None and name in self.learning_rate_multiplier:
             lr = lr * self.learning_rate_multiplier[name]
-        self.opt.Apply(step, lr,  name, grad.singa_tensor, value.singa_tensor)
->>>>>>> 6d4539ee
+        self.opt.Apply(epoch, lr,  name, grad.singa_tensor, value.singa_tensor)
         return value
 
 
@@ -344,17 +285,11 @@
         self.opt = singa.CreateOptimizer('RMSProp')
         self.opt.Setup(conf.SerializeToString())
 
-<<<<<<< HEAD
     def apply_with_lr(self, epoch, lr, grad, value, name):
         grad = self.apply_regularizer_constraint(epoch, value, grad, name)
-        self.opt.Apply(epoch, lr,  name, grad.singa_tensor, value.singa_tensor)
-=======
-    def apply_with_lr(self, step, lr, grad, value, name):
-        grad = self.apply_regularizer_constraint(step, value, grad, name)
         if name is not None and name in self.learning_rate_multiplier:
             lr = lr * self.learning_rate_multiplier[name]
-        self.opt.Apply(step, lr,  name, grad.singa_tensor, value.singa_tensor)
->>>>>>> 6d4539ee
+        self.opt.Apply(epoch, lr,  name, grad.singa_tensor, value.singa_tensor)
         return value
 
 
