# Licensed to the Apache Software Foundation (ASF) under one
# or more contributor license agreements.  See the NOTICE file
# distributed with this work for additional information
# regarding copyright ownership.  The ASF licenses this file
# to you under the Apache License, Version 2.0 (the
# "License"); you may not use this file except in compliance
# with the License.  You may obtain a copy of the License at
#
#   http://www.apache.org/licenses/LICENSE-2.0
#
# Unless required by applicable law or agreed to in writing, software
# distributed under the License is distributed on an "AS IS" BASIS,
# WITHOUT WARRANTIES OR CONDITIONS OF ANY KIND, either express or implied.
# See the License for the specific language governing permissions and
# limitations under the License.
# =============================================================================

import unittest
from builtins import str

from singa import tensor
from singa import singa_wrap as singa
from singa import autograd

from cuda_helper import gpu_dev, cpu_dev

import numpy as np

autograd.training = True

CTensor = singa.Tensor

dy = CTensor([2, 1, 2, 2])
singa.Gaussian(0.0, 1.0, dy)

        
def _tuple_to_string(t):
    lt = [str(x) for x in t]
    return '(' + ', '.join(lt) + ')'


def prepare_inputs_targets_for_rnn_test():
    x_0 = np.random.random((2, 3)).astype(np.float32)
    x_1 = np.random.random((2, 3)).astype(np.float32)
    x_2 = np.random.random((2, 3)).astype(np.float32)

    h_0 = np.zeros((2, 2)).astype(
        np.float32)  

    t_0 = np.random.random((2, 2)).astype(np.float32)
    t_1 = np.random.random((2, 2)).astype(np.float32)
    t_2 = np.random.random((2, 2)).astype(np.float32)

    x0 = tensor.Tensor(device=gpu_dev, data=x_0)
    x1 = tensor.Tensor(device=gpu_dev, data=x_1)
    x2 = tensor.Tensor(device=gpu_dev, data=x_2)

    h0 = tensor.Tensor(device=gpu_dev, data=h_0)

    t0 = tensor.Tensor(device=gpu_dev, data=t_0)
    t1 = tensor.Tensor(device=gpu_dev, data=t_1)
    t2 = tensor.Tensor(device=gpu_dev, data=t_2)

    inputs = [x0, x1, x2]
    targets = [t0, t1, t2]
    return inputs, targets, h0


class TestPythonOperation(unittest.TestCase):

    def check_shape(self, actual, expect):
        self.assertEqual(actual, expect, 'shape mismatch, actual shape is %s'
                         ' exepcted is %s' % (_tuple_to_string(actual),
                                              _tuple_to_string(expect))
                         )


    def test_Greater_cpu(self):
        x0 = np.array([-0.9, -0.3, -0.1, 0.1, 0.5, 0.9]).reshape(3, 2).astype(np.float32)
        x1 = np.array([0, -0.3, 0, 0.1, 0, 0.9]).reshape(3, 2).astype(np.float32)
        y = np.greater(x0,x1)
        x0 = tensor.from_numpy(x0)
        x1 = tensor.from_numpy(x1)
        x0.to_device(cpu_dev)
        x1.to_device(cpu_dev)

        result = autograd.greater(x0,x1)

        np.testing.assert_array_almost_equal(tensor.to_numpy(result), y, decimal=5)
    def test_Greater_gpu(self):
        x0 = np.array([-0.9, -0.3, -0.1, 0.1, 0.5, 0.9]).reshape(3, 2).astype(np.float32)
        x1 = np.array([0, -0.3, 0, 0.1, 0, 0.9]).reshape(3, 2).astype(np.float32)
        y = np.greater(x0,x1)
        x0 = tensor.from_numpy(x0)
        x1 = tensor.from_numpy(x1)
        x0.to_device(gpu_dev)
        x1.to_device(gpu_dev)
        result = autograd.greater(x0,x1)
        np.testing.assert_array_almost_equal(tensor.to_numpy(result), y, decimal=5)

    def test_conv2d_gpu(self):
        # (in_channels, out_channels, kernel_size)
        conv_0 = autograd.Conv2d(3, 1, 2)
        conv_without_bias_0 = autograd.Conv2d(3, 1, 2, bias=False)

        gpu_input_tensor = tensor.Tensor(shape=(2, 3, 3, 3), device=gpu_dev)
        gpu_input_tensor.gaussian(0.0, 1.0)

        dy = tensor.Tensor(shape=(2, 1, 2, 2), device=gpu_dev)
        dy.gaussian(0.0, 1.0)

        y = conv_0(gpu_input_tensor)  # PyTensor
        dx, dW, db = y.creator.backward(dy.data)  # CTensor

        self.check_shape(y.shape, (2, 1, 2, 2))
        self.check_shape(dx.shape(), (2, 3, 3, 3))
        self.check_shape(dW.shape(), (1, 3, 2, 2))
        self.check_shape(db.shape(), (1,))

        # forward without bias
        y_without_bias = conv_without_bias_0(gpu_input_tensor)
        self.check_shape(y_without_bias.shape, (2, 1, 2, 2))

    def test_sum_cpu(self):
        x = np.array([0.1,-1.0,0.4,4.0,-0.9,9.0]).reshape(3,2).astype(np.float32)
        x1 = np.array([0.1,1.0,0.4,4.0,0.9,9.0]).reshape(3,2).astype(np.float32)
        y = x+x1
        dy = np.ones((3, 2), dtype = np.float32)
        grad0=dy
        grad1=dy
        x = tensor.from_numpy(x)
        x1 = tensor.from_numpy(x1)
        dy = tensor.from_numpy(dy)
        x.to_device(cpu_dev)
        x1.to_device(cpu_dev)
        dy.to_device(cpu_dev)

        result = autograd.sum(x,x1)
        dx0,dx1 = result.creator.backward(dy.data)


        np.testing.assert_array_almost_equal(tensor.to_numpy(result), y, decimal=5)
        np.testing.assert_array_almost_equal(tensor.to_numpy(tensor.from_raw_tensor(dx0)), grad0, decimal=5)
        np.testing.assert_array_almost_equal(tensor.to_numpy(tensor.from_raw_tensor(dx1)), grad1, decimal=5)

    def test_sum_gpu(self):
        x = np.array([0.1,-1.0,0.4,4.0,-0.9,9.0]).reshape(3,2).astype(np.float32)
        x1 = np.array([0.1,1.0,0.4,4.0,0.9,9.0]).reshape(3,2).astype(np.float32)
        y = x+x1
        dy = np.ones((3, 2), dtype = np.float32)
        grad0=dy
        grad1=dy
        x = tensor.from_numpy(x)
        x1 = tensor.from_numpy(x1)
        dy = tensor.from_numpy(dy)
        x.to_device(gpu_dev)
        x1.to_device(gpu_dev)
        dy.to_device(gpu_dev)

        result = autograd.sum(x,x1)
        dx0,dx1 = result.creator.backward(dy.data)


        np.testing.assert_array_almost_equal(tensor.to_numpy(result), y, decimal=5)
        np.testing.assert_array_almost_equal(tensor.to_numpy(tensor.from_raw_tensor(dx0)), grad0, decimal=5)
        np.testing.assert_array_almost_equal(tensor.to_numpy(tensor.from_raw_tensor(dx1)), grad1, decimal=5)

    def test_conv2d_cpu(self):
        # (in_channels, out_channels, kernel_size)
        conv_1 = autograd.Conv2d(3, 1, 2)
        conv_without_bias_1 = autograd.Conv2d(3, 1, 2, bias=False)

        cpu_input_tensor = tensor.Tensor(shape=(2, 3, 3, 3), device=cpu_dev)
        cpu_input_tensor.gaussian(0.0, 1.0)

        y = conv_1(cpu_input_tensor)  # PyTensor
        dx, dW, db = y.creator.backward(dy)  # CTensor

        self.check_shape(y.shape, (2, 1, 2, 2))
        self.check_shape(dx.shape(), (2, 3, 3, 3))
        self.check_shape(dW.shape(), (1, 3, 2, 2))
        self.check_shape(db.shape(), (1,))

        # forward without bias
        y_without_bias = conv_without_bias_1(cpu_input_tensor)
        self.check_shape(y_without_bias.shape, (2, 1, 2, 2))

    def test_SeparableConv2d_gpu(self):
        # SeparableConv2d(in_channels, out_channels, kernel_size)
        separ_conv=autograd.SeparableConv2d(8, 16, 3, padding=1)

        x=np.random.random((10,8,28,28)).astype(np.float32)
        x=tensor.Tensor(device=gpu_dev, data=x)

        y1 = separ_conv.depthwise_conv(x)
        y2 = separ_conv.point_conv(y1)

        dy1, dW_depth, _ = y2.creator.backward(y2.data)
        dx, dW_spacial, _ = y1.creator.backward(dy1)

        self.check_shape(y2.shape, (10, 16, 28, 28))

        self.check_shape(dy1.shape(), (10, 8, 28, 28))
        self.check_shape(dW_depth.shape(), (16, 8, 1, 1))

        self.check_shape(dx.shape(), (10, 8, 28, 28))
        self.check_shape(dW_spacial.shape(), (8, 1, 3, 3))

        y = separ_conv(x)
        self.check_shape(y.shape, (10, 16, 28, 28))


    def test_batchnorm2d_gpu(self):
        batchnorm_0 = autograd.BatchNorm2d(3)

        gpu_input_tensor = tensor.Tensor(shape=(2, 3, 3, 3), device=gpu_dev)
        gpu_input_tensor.gaussian(0.0, 1.0)

        dy = gpu_input_tensor.clone().data

        y = batchnorm_0(gpu_input_tensor)
        dx, ds, db = y.creator.backward(dy)

        self.check_shape(y.shape, (2, 3, 3, 3))
        self.check_shape(dx.shape(), (2, 3, 3, 3))
        self.check_shape(ds.shape(), (3,))
        self.check_shape(db.shape(), (3,))

    def test_vanillaRNN_gpu_tiny_ops_shape_check(self):
        # gradients shape check.
        inputs, target, h0 = prepare_inputs_targets_for_rnn_test()
        rnn = autograd.RNN(3, 2)

        hs, _ = rnn(inputs, h0)

        loss = autograd.softmax_cross_entropy(hs[0], target[0])
        for i in range(1, len(hs)):
            l = autograd.softmax_cross_entropy(hs[i], target[i])
            loss = autograd.add(loss, l)
        # d=autograd.infer_dependency(loss.creator)
        # print(d)
        for t, dt in autograd.backward(loss):
            self.check_shape(t.shape, dt.shape)

    def test_LSTM_gpu_tiny_ops_shape_check(self):
        # gradients shape check.
        inputs, target, h0 = prepare_inputs_targets_for_rnn_test()
        c_0 = np.random.random((2, 1)).astype(np.float32)
        c0 = tensor.Tensor(device=gpu_dev, data=c_0)

        rnn = autograd.LSTM(3, 2)

        hs, _, _ = rnn(inputs, (h0, c0))
        loss = autograd.softmax_cross_entropy(hs[0], target[0])

        for i in range(1, len(hs)):
            l = autograd.softmax_cross_entropy(hs[i], target[i])
            loss = autograd.add(loss, l)
        # d=autograd.infer_dependency(loss.creator)
        # print(d)
        for t, dt in autograd.backward(loss):
            self.check_shape(t.shape, dt.shape)

    def gradients_check(self, func, param, autograds, h=0.0005, df=1):
        # param: PyTensor
        # autograds: numpy_tensor
        p = tensor.to_numpy(param)
        it = np.nditer(p, flags=['multi_index'], op_flags=['readwrite'])
        while not it.finished:
            idx = it.multi_index
            diff = np.zeros_like(p)
            diff[idx] += h
            diff = tensor.from_numpy(diff)
            diff.to_device(gpu_dev)

            param += diff
            pos = func()
            pos = tensor.to_numpy(pos)

            param -= diff
            param -= diff
            neg = func()
            neg = tensor.to_numpy(neg)

            numerical_grad = np.sum((pos - neg) * df) / (2 * h)
            #print((autograds[idx] - numerical_grad)/numerical_grad)
            # threshold set as -5% to +5%
            #self.assertAlmostEqual((autograds[idx] - numerical_grad)/(numerical_grad+0.0000001), 0., places=1)
            self.assertAlmostEqual(
                autograds[idx] - numerical_grad, 0., places=2)

            it.iternext()

    def test_numerical_gradients_check_for_vallina_rnn(self):
        inputs, target, h0 = prepare_inputs_targets_for_rnn_test()

        rnn = autograd.RNN(3, 2)

        def valinna_rnn_forward():
            hs, _ = rnn(inputs, h0)

            loss = autograd.softmax_cross_entropy(hs[0], target[0])
            for i in range(1, len(hs)):
                l = autograd.softmax_cross_entropy(hs[i], target[i])
                loss = autograd.add(loss, l)
            #grads = autograd.gradients(loss)
            return loss

        loss1 = valinna_rnn_forward()
        auto_grads = autograd.gradients(loss1)

        for param in rnn.params:
            auto_grad = tensor.to_numpy(auto_grads[param])

            self.gradients_check(valinna_rnn_forward, param, auto_grad)

    def test_numerical_gradients_check_for_lstm(self):
        inputs, target, h0 = prepare_inputs_targets_for_rnn_test()
        c_0 = np.zeros((2, 2)).astype(np.float32)
        c0 = tensor.Tensor(device=gpu_dev, data=c_0)

        rnn = autograd.LSTM(3, 2)

        def lstm_forward():
            hs, _, _ = rnn(inputs, (h0, c0))

            loss = autograd.softmax_cross_entropy(hs[0], target[0])
            for i in range(1, len(hs)):
                l = autograd.softmax_cross_entropy(hs[i], target[i])
                loss = autograd.add(loss, l)
            return loss

        loss1 = lstm_forward()
        auto_grads = autograd.gradients(loss1)

        for param in rnn.params:
            auto_grad = tensor.to_numpy(auto_grads[param])

            self.gradients_check(lstm_forward, param, auto_grad)

    def test_MeanSquareError(self):
        X=np.array([4.3,5.4,3.3,3.6,5.7,6.0]).reshape(3,2).astype(np.float32)
        T=np.array([4.4,5.3,3.2,3.7,5.4,6.3]).reshape(3,2).astype(np.float32)
        x=tensor.from_numpy(X)
        t=tensor.from_numpy(T)
        x.to_device(gpu_dev)
        t.to_device(gpu_dev)

        loss= autograd.mse_loss(x,t)
        dx=loss.creator.backward()[0]

        loss_np=tensor.to_numpy(loss)[0]
        self.assertAlmostEqual(loss_np, 0.0366666, places=4)
        self.check_shape(dx.shape(), (3, 2))
        
    def test_Abs(self):
        X=np.array([0.8,-1.2,3.3,-3.6,-0.5,0.5]).reshape(3,2).astype(np.float32)
        XT=np.array([0.8,1.2,3.3,3.6,0.5,0.5]).reshape(3,2).astype(np.float32)
        x=tensor.from_numpy(X)
        x.to_device(gpu_dev)

        result=autograd.abs(x)
        dx=result.creator.backward(x.data)

        np.testing.assert_array_almost_equal(tensor.to_numpy(result), XT)
        self.check_shape(dx.shape(), (3, 2))


    def test_Mean_gpu(self):
        x0 = np.array([-0.9, -0.3, -0.1, 0.1, 0.5, 0.9]).reshape(3, 2).astype(np.float32)
        x1 = np.array([0, -0.3, 0, 0.1, 0, 0.9]).reshape(3, 2).astype(np.float32)
        y = (x0+x1)/2
        grad=np.ones(x0.shape)/2
        x0 = tensor.from_numpy(x0)
        x1 = tensor.from_numpy(x1)
        x0.to_device(gpu_dev)
        x1.to_device(gpu_dev)

        result = autograd.mean(x0,x1)
        dy = tensor.from_numpy(np.ones((3,2)).astype(np.float32))
        dy.to_device(gpu_dev)
        dx0,dx1 = result.creator.backward(dy.data)

        np.testing.assert_array_almost_equal(tensor.to_numpy(result), y, decimal=5)
        np.testing.assert_array_almost_equal(tensor.to_numpy(tensor.from_raw_tensor(dx0)), grad, decimal=5)
        np.testing.assert_array_almost_equal(tensor.to_numpy(tensor.from_raw_tensor(dx1)), grad, decimal=5)

    def test_Mean_cpu(self):
        x0 = np.array([-0.9, -0.3, -0.1, 0.1, 0.5, 0.9]).reshape(3, 2).astype(np.float32)
        x1 = np.array([0, -0.3, 0, 0.1, 0, 0.9]).reshape(3, 2).astype(np.float32)
        y = (x0+x1)/2
        grad=np.ones(x0.shape)/2
        x0 = tensor.from_numpy(x0)
        x1 = tensor.from_numpy(x1)
        x0.to_device(cpu_dev)
        x1.to_device(cpu_dev)

        result = autograd.mean(x0,x1)
        dy = tensor.from_numpy(np.ones((3,2)).astype(np.float32))
        dy.to_device(cpu_dev)
        dx0,dx1 = result.creator.backward(dy.data)

        np.testing.assert_array_almost_equal(tensor.to_numpy(result), y, decimal=5)
        np.testing.assert_array_almost_equal(tensor.to_numpy(tensor.from_raw_tensor(dx0)), grad, decimal=5)
        np.testing.assert_array_almost_equal(tensor.to_numpy(tensor.from_raw_tensor(dx1)), grad, decimal=5)

    def test_Exp(self):
        X=np.array([0.8,-1.2,3.3,-3.6,-0.5,0.5]).reshape(3,2).astype(np.float32)
        XT=np.exp(X)
        x=tensor.from_numpy(X)
        x.to_device(gpu_dev)

        result=autograd.exp(x)
        dx=result.creator.backward(x.data)

        np.testing.assert_array_almost_equal(tensor.to_numpy(result), XT, decimal=5)
        self.check_shape(dx.shape(), (3, 2))

    def test_Identity_cpu(self):
        x = np.array([-0.9, -0.3, -0.1, 0.1, 0.5, 0.9]).reshape(3, 2).astype(np.float32)
        y = x.copy()
        grad=np.ones(x.shape)
        x = tensor.from_numpy(x)
        x.to_device(cpu_dev)

        result = autograd.identity(x)
        dy = tensor.from_numpy(np.ones((3,2)).astype(np.float32))
        dy.to_device(cpu_dev)
        dx = result.creator.backward(dy.data)

        np.testing.assert_array_almost_equal(tensor.to_numpy(result), y, decimal=5)
        np.testing.assert_array_almost_equal(tensor.to_numpy(tensor.from_raw_tensor(dx)), grad, decimal=5)
        self.check_shape(dx.shape(), (3, 2))
    def test_Identity_gpu(self):
        x = np.array([-0.9, -0.3, -0.1, 0.1, 0.5, 0.9]).reshape(3, 2).astype(np.float32)
        y = x.copy()
        grad=np.ones(x.shape)
        x = tensor.from_numpy(x)
        x.to_device(gpu_dev)

        result = autograd.identity(x)
        dy = tensor.from_numpy(np.ones((3,2)).astype(np.float32))
        dy.to_device(gpu_dev)
        dx = result.creator.backward(dy.data)

        np.testing.assert_array_almost_equal(tensor.to_numpy(result), y, decimal=5)
        np.testing.assert_array_almost_equal(tensor.to_numpy(tensor.from_raw_tensor(dx)), grad, decimal=5)
        self.check_shape(dx.shape(), (3, 2))

    def test_LeakyRelu(self):
        X=np.array([0.8,-1.2,3.3,-3.6,-0.5,0.5]).reshape(3,2).astype(np.float32)
        XT=np.array([0.8,-0.012,3.3,-0.036,-0.005,0.5]).reshape(3,2).astype(np.float32)
        x=tensor.from_numpy(X)
        x.to_device(gpu_dev)

        result=autograd.leakyrelu(x)

        dx=result.creator.backward(x.data)

        np.testing.assert_array_almost_equal(tensor.to_numpy(result), XT)
        self.check_shape(dx.shape(), (3, 2))

    def test_Cos_cpu(self):
        X = np.array([0.8, -1.2, 3.3, -3.6, -0.5, 0.5]).reshape(3, 2).astype(np.float32)
        XT = np.cos(X)
        DY = np.ones((3, 2), dtype = np.float32)

        x = tensor.from_numpy(X)
        dy = tensor.from_numpy(DY)
        x.to_device(cpu_dev)
        dy.to_device(cpu_dev)

        result = autograd.cos(x)
        dx = result.creator.backward(dy.data)

        G = - np.sin(X)
        DX = np.multiply(G, DY)

        np.testing.assert_array_almost_equal(tensor.to_numpy(result), XT, decimal=5)
        np.testing.assert_array_almost_equal(tensor.to_numpy(tensor.from_raw_tensor(dx)), DX, decimal=5)

    def test_Cos_gpu(self):
        X = np.array([0.8, -1.2, 3.3, -3.6, -0.5, 0.5]).reshape(3, 2).astype(np.float32)
        XT = np.cos(X)
        DY = np.ones((3, 2), dtype = np.float32)

        x = tensor.from_numpy(X)
        dy = tensor.from_numpy(DY)
        x.to_device(gpu_dev)
        dy.to_device(gpu_dev)

        result = autograd.cos(x)
        dx = result.creator.backward(dy.data)

        G = - np.sin(X)
        DX = np.multiply(G, DY)

        np.testing.assert_array_almost_equal(tensor.to_numpy(result), XT, decimal=5)
        np.testing.assert_array_almost_equal(tensor.to_numpy(tensor.from_raw_tensor(dx)), DX, decimal=5)

    def test_Cosh_cpu(self):
        X = np.array([0.8, -1.2, 3.3, -3.6, -0.5, 0.5]).reshape(3, 2).astype(np.float32)
        XT = np.cosh(X)
        DY = np.ones((3, 2), dtype = np.float32)

        x = tensor.from_numpy(X)
        dy = tensor.from_numpy(DY)
        x.to_device(cpu_dev)
        dy.to_device(cpu_dev)

        result = autograd.cosh(x)
        dx = result.creator.backward(dy.data)

        G = np.sinh(X)
        DX = np.multiply(G, DY)

        np.testing.assert_array_almost_equal(tensor.to_numpy(result), XT, decimal=5)
        np.testing.assert_array_almost_equal(tensor.to_numpy(tensor.from_raw_tensor(dx)), DX, decimal=5)

    def test_Cosh_gpu(self):
        X = np.array([0.8, -1.2, 3.3, -3.6, -0.5, 0.5]).reshape(3, 2).astype(np.float32)
        XT = np.cosh(X)
        DY = np.ones((3, 2), dtype = np.float32)

        x = tensor.from_numpy(X)
        dy = tensor.from_numpy(DY)
        x.to_device(gpu_dev)
        dy.to_device(gpu_dev)

        result = autograd.cosh(x)
        dx = result.creator.backward(dy.data)

        G = np.sinh(X)
        DX = np.multiply(G, DY)

        np.testing.assert_array_almost_equal(tensor.to_numpy(result), XT, decimal=5)
        np.testing.assert_array_almost_equal(tensor.to_numpy(tensor.from_raw_tensor(dx)), DX, decimal=5)

    def test_Acos_cpu(self):
        X = np.array([-0.9, -0.3, -0.1, 0.1, 0.5, 0.9]).reshape(3, 2).astype(np.float32)
        XT = np.arccos(X)
        DY = np.ones((3, 2), dtype = np.float32)

        x = tensor.from_numpy(X)
        dy = tensor.from_numpy(DY)
        x.to_device(cpu_dev)
        dy.to_device(cpu_dev)

        result = autograd.acos(x)
        dx = result.creator.backward(dy.data)

        G = - 1.0 / np.sqrt( 1.0 - np.square(X) )  
        DX = np.multiply(G, DY)

        np.testing.assert_array_almost_equal(tensor.to_numpy(result), XT, decimal=5)
        np.testing.assert_array_almost_equal(tensor.to_numpy(tensor.from_raw_tensor(dx)), DX, decimal=5)

    def test_Acos_gpu(self):
        X = np.array([-0.9, -0.3, -0.1, 0.1, 0.5, 0.9]).reshape(3, 2).astype(np.float32)
        XT = np.arccos(X)
        DY = np.ones((3, 2), dtype = np.float32)

        x = tensor.from_numpy(X)
        dy = tensor.from_numpy(DY)
        x.to_device(gpu_dev)
        dy.to_device(gpu_dev)

        result = autograd.acos(x)
        dx = result.creator.backward(dy.data)

        G = - 1.0 / np.sqrt( 1.0 - np.square(X) )  
        DX = np.multiply(G, DY)

        np.testing.assert_array_almost_equal(tensor.to_numpy(result), XT, decimal=5)
        np.testing.assert_array_almost_equal(tensor.to_numpy(tensor.from_raw_tensor(dx)), DX, decimal=5)

    def test_Acosh_cpu(self):
        X = np.array([1.1, 1.5, 1.9, 2.2, 2.5, 2.8]).reshape(3, 2).astype(np.float32)
        XT = np.arccosh(X)
        DY = np.ones((3, 2), dtype = np.float32)

        x = tensor.from_numpy(X)
        dy = tensor.from_numpy(DY)
        x.to_device(cpu_dev)
        dy.to_device(cpu_dev)

        result = autograd.acosh(x)
        dx = result.creator.backward(dy.data)

        G = 1.0 / np.multiply( np.sqrt( X - 1.0 ) , np.sqrt( X + 1.0 ) )
        DX = np.multiply(G, DY)

        np.testing.assert_array_almost_equal(tensor.to_numpy(result), XT, decimal=5)
        np.testing.assert_array_almost_equal(tensor.to_numpy(tensor.from_raw_tensor(dx)), DX, decimal=5)

    def test_Acosh_gpu(self):
        X = np.array([1.1, 1.5, 1.9, 2.2, 2.5, 2.8]).reshape(3, 2).astype(np.float32)
        XT = np.arccosh(X)
        DY = np.ones((3, 2), dtype = np.float32)

        x = tensor.from_numpy(X)
        dy = tensor.from_numpy(DY)
        x.to_device(gpu_dev)
        dy.to_device(gpu_dev)

        result = autograd.acosh(x)
        dx = result.creator.backward(dy.data)

        G = 1.0 / np.multiply( np.sqrt( X - 1.0 ) , np.sqrt( X + 1.0 ) )
        DX = np.multiply(G, DY)

        np.testing.assert_array_almost_equal(tensor.to_numpy(result), XT, decimal=5)
        np.testing.assert_array_almost_equal(tensor.to_numpy(tensor.from_raw_tensor(dx)), DX, decimal=5)

    def test_Sin_cpu(self):
        X = np.array([0.8, -1.2, 3.3, -3.6, -0.5, 0.5]).reshape(3, 2).astype(np.float32)
        XT = np.sin(X)
        DY = np.ones((3, 2), dtype = np.float32)

        x = tensor.from_numpy(X)
        dy = tensor.from_numpy(DY)
        x.to_device(cpu_dev)
        dy.to_device(cpu_dev)

        result = autograd.sin(x)
        dx = result.creator.backward(dy.data)

        G = np.cos(X)
        DX = np.multiply(G, DY)

        np.testing.assert_array_almost_equal(tensor.to_numpy(result), XT, decimal=5)
        np.testing.assert_array_almost_equal(tensor.to_numpy(tensor.from_raw_tensor(dx)), DX, decimal=5)

    def test_Sin_gpu(self):
        X = np.array([0.8, -1.2, 3.3, -3.6, -0.5, 0.5]).reshape(3, 2).astype(np.float32)
        XT = np.sin(X)
        DY = np.ones((3, 2), dtype = np.float32)

        x = tensor.from_numpy(X)
        dy = tensor.from_numpy(DY)
        x.to_device(gpu_dev)
        dy.to_device(gpu_dev)

        result = autograd.sin(x)
        dx = result.creator.backward(dy.data)

        G = np.cos(X)
        DX = np.multiply(G, DY)

        np.testing.assert_array_almost_equal(tensor.to_numpy(result), XT, decimal=5)
        np.testing.assert_array_almost_equal(tensor.to_numpy(tensor.from_raw_tensor(dx)), DX, decimal=5)

    def test_Sinh_cpu(self):
        X = np.array([0.8, -1.2, 3.3, -3.6, -0.5, 0.5]).reshape(3, 2).astype(np.float32)
        XT = np.sinh(X)
        DY = np.ones((3, 2), dtype = np.float32)

        x = tensor.from_numpy(X)
        dy = tensor.from_numpy(DY)
        x.to_device(cpu_dev)
        dy.to_device(cpu_dev)

        result = autograd.sinh(x)
        dx = result.creator.backward(dy.data)

        G = np.cosh(X)
        DX = np.multiply(G, DY)

        np.testing.assert_array_almost_equal(tensor.to_numpy(result), XT, decimal=5)
        np.testing.assert_array_almost_equal(tensor.to_numpy(tensor.from_raw_tensor(dx)), DX, decimal=5)

    def test_Sinh_gpu(self):
        X = np.array([0.8, -1.2, 3.3, -3.6, -0.5, 0.5]).reshape(3, 2).astype(np.float32)
        XT = np.sinh(X)
        DY = np.ones((3, 2), dtype = np.float32)

        x = tensor.from_numpy(X)
        dy = tensor.from_numpy(DY)
        x.to_device(gpu_dev)
        dy.to_device(gpu_dev)

        result = autograd.sinh(x)
        dx = result.creator.backward(dy.data)

        G = np.cosh(X)
        DX = np.multiply(G, DY)

        np.testing.assert_array_almost_equal(tensor.to_numpy(result), XT, decimal=5)
        np.testing.assert_array_almost_equal(tensor.to_numpy(tensor.from_raw_tensor(dx)), DX, decimal=5)

    def test_Asin_cpu(self):
        X = np.array([-0.9, -0.3, -0.1, 0.1, 0.5, 0.9]).reshape(3, 2).astype(np.float32)
        XT = np.arcsin(X)
        DY = np.ones((3, 2), dtype = np.float32)

        x = tensor.from_numpy(X)
        dy = tensor.from_numpy(DY)
        x.to_device(cpu_dev)
        dy.to_device(cpu_dev)

        result = autograd.asin(x)
        dx = result.creator.backward(dy.data)

        G = 1.0 / np.sqrt( 1.0 - np.square(X) )
        DX = np.multiply(G, DY)

        np.testing.assert_array_almost_equal(tensor.to_numpy(result), XT, decimal=5)
        np.testing.assert_array_almost_equal(tensor.to_numpy(tensor.from_raw_tensor(dx)), DX, decimal=5)

    def test_Asin_gpu(self):
        X = np.array([-0.9, -0.3, -0.1, 0.1, 0.5, 0.9]).reshape(3, 2).astype(np.float32)
        XT = np.arcsin(X)
        DY = np.ones((3, 2), dtype = np.float32)

        x = tensor.from_numpy(X)
        dy = tensor.from_numpy(DY)
        x.to_device(gpu_dev)
        dy.to_device(gpu_dev)

        result = autograd.asin(x)
        dx = result.creator.backward(dy.data)

        G = 1.0 / np.sqrt( 1.0 - np.square(X) )
        DX = np.multiply(G, DY)

        np.testing.assert_array_almost_equal(tensor.to_numpy(result), XT, decimal=5)
        np.testing.assert_array_almost_equal(tensor.to_numpy(tensor.from_raw_tensor(dx)), DX, decimal=5)

    def test_Asinh_cpu(self):
        X = np.array([-0.9, -0.3, -0.1, 0.1, 0.5, 0.9]).reshape(3, 2).astype(np.float32)
        XT = np.arcsinh(X)
        DY = np.ones((3, 2), dtype = np.float32)

        x = tensor.from_numpy(X)
        dy = tensor.from_numpy(DY)
        x.to_device(cpu_dev)
        dy.to_device(cpu_dev)

        result = autograd.asinh(x)
        dx = result.creator.backward(dy.data)

        G = 1.0 / np.sqrt( np.square(X) + 1.0 )
        DX = np.multiply(G, DY)

        np.testing.assert_array_almost_equal(tensor.to_numpy(result), XT, decimal=5)
        np.testing.assert_array_almost_equal(tensor.to_numpy(tensor.from_raw_tensor(dx)), DX, decimal=5)

    def test_Less_gpu(self):
        x0 = np.array([-0.9, -0.3, -0.1, 0.1, 0.5, 0.9]).reshape(3, 2).astype(np.float32)
        x1 = np.array([0, -0.3, 0, 0.1, 0, 0.9]).reshape(3, 2).astype(np.float32)
        y = np.less(x0,x1)
        x0 = tensor.from_numpy(x0)
        x1 = tensor.from_numpy(x1)
        x0.to_device(gpu_dev)
        x1.to_device(gpu_dev)

        result = autograd.less(x0,x1)
        np.testing.assert_array_almost_equal(tensor.to_numpy(result), y, decimal=5)

    def test_Less_cpu(self):
        x0 = np.array([-0.9, -0.3, -0.1, 0.1, 0.5, 0.9]).reshape(3, 2).astype(np.float32)
        x1 = np.array([0, -0.3, 0, 0.1, 0, 0.9]).reshape(3, 2).astype(np.float32)
        y = np.less(x0,x1)
        x0 = tensor.from_numpy(x0)
        x1 = tensor.from_numpy(x1)
        x0.to_device(cpu_dev)
        x1.to_device(cpu_dev)

        result = autograd.less(x0,x1)

        np.testing.assert_array_almost_equal(tensor.to_numpy(result), y, decimal=5)

    def test_Asinh_gpu(self):
        X = np.array([-0.9, -0.3, -0.1, 0.1, 0.5, 0.9]).reshape(3, 2).astype(np.float32)
        XT = np.arcsinh(X)
        DY = np.ones((3, 2), dtype = np.float32)

        x = tensor.from_numpy(X)
        dy = tensor.from_numpy(DY)
        x.to_device(gpu_dev)
        dy.to_device(gpu_dev)

        result = autograd.asinh(x)
        dx = result.creator.backward(dy.data)

        G = 1.0 / np.sqrt( np.square(X) + 1.0 )
        DX = np.multiply(G, DY)

        np.testing.assert_array_almost_equal(tensor.to_numpy(result), XT, decimal=5)
        np.testing.assert_array_almost_equal(tensor.to_numpy(tensor.from_raw_tensor(dx)), DX, decimal=5)

    def test_Tan_cpu(self):
        X = np.array([0.8, -1.2, 3.3, -3.6, -0.5, 0.5]).reshape(3, 2).astype(np.float32)
        XT = np.tan(X)
        DY = np.ones((3, 2), dtype = np.float32)

        x = tensor.from_numpy(X)
        dy = tensor.from_numpy(DY)
        x.to_device(cpu_dev)
        dy.to_device(cpu_dev)

        result = autograd.tan(x)
        dx = result.creator.backward(dy.data)

        G = 1.0 / np.square( np.cos(X) ) 
        DX = np.multiply(G, DY)

        np.testing.assert_array_almost_equal(tensor.to_numpy(result), XT, decimal=5)
        np.testing.assert_array_almost_equal(tensor.to_numpy(tensor.from_raw_tensor(dx)), DX, decimal=5)

    def test_Tan_gpu(self):
        X = np.array([0.8, -1.2, 3.3, -3.6, -0.5, 0.5]).reshape(3, 2).astype(np.float32)
        XT = np.tan(X)
        DY = np.ones((3, 2), dtype = np.float32)

        x = tensor.from_numpy(X)
        dy = tensor.from_numpy(DY)
        x.to_device(gpu_dev)
        dy.to_device(gpu_dev)

        result = autograd.tan(x)
        dx = result.creator.backward(dy.data)

        G = 1.0 / np.square( np.cos(X) ) 
        DX = np.multiply(G, DY)

        np.testing.assert_array_almost_equal(tensor.to_numpy(result), XT, decimal=5)
        np.testing.assert_array_almost_equal(tensor.to_numpy(tensor.from_raw_tensor(dx)), DX, decimal=5)

    def test_Tanh_cpu(self):
        X = np.array([0.8, -1.2, 3.3, -3.6, -0.5, 0.5]).reshape(3, 2).astype(np.float32)
        XT = np.tanh(X)
        DY = np.ones((3, 2), dtype = np.float32)

        x = tensor.from_numpy(X)
        dy = tensor.from_numpy(DY)
        x.to_device(cpu_dev)
        dy.to_device(cpu_dev)

        result = autograd.tanh(x)
        dx = result.creator.backward(dy.data)

        G = 1.0 / np.square( np.cosh(X) ) 
        DX = np.multiply(G, DY)

        np.testing.assert_array_almost_equal(tensor.to_numpy(result), XT, decimal=5)
        np.testing.assert_array_almost_equal(tensor.to_numpy(tensor.from_raw_tensor(dx)), DX, decimal=5)

    def test_Tanh_gpu(self):
        X = np.array([0.8, -1.2, 3.3, -3.6, -0.5, 0.5]).reshape(3, 2).astype(np.float32)
        XT = np.tanh(X)
        DY = np.ones((3, 2), dtype = np.float32)

        x = tensor.from_numpy(X)
        dy = tensor.from_numpy(DY)
        x.to_device(gpu_dev)
        dy.to_device(gpu_dev)

        result = autograd.tanh(x)
        dx = result.creator.backward(dy.data)

        G = 1.0 / np.square( np.cosh(X) ) 
        DX = np.multiply(G, DY)

        np.testing.assert_array_almost_equal(tensor.to_numpy(result), XT, decimal=5)
        np.testing.assert_array_almost_equal(tensor.to_numpy(tensor.from_raw_tensor(dx)), DX, decimal=5)

    def test_Atan_cpu(self):
        X = np.array([-0.9, -0.3, -0.1, 0.1, 0.5, 0.9]).reshape(3, 2).astype(np.float32)
        XT = np.arctan(X)
        DY = np.ones((3, 2), dtype = np.float32)

        x = tensor.from_numpy(X)
        dy = tensor.from_numpy(DY)
        x.to_device(cpu_dev)
        dy.to_device(cpu_dev)

        result = autograd.atan(x)
        dx = result.creator.backward(dy.data)

        G = 1.0 / ( 1.0 + np.square(X) ) 
        DX = np.multiply(G, DY)

        np.testing.assert_array_almost_equal(tensor.to_numpy(result), XT, decimal=5)
        np.testing.assert_array_almost_equal(tensor.to_numpy(tensor.from_raw_tensor(dx)), DX, decimal=5)

    def test_Atan_gpu(self):
        X = np.array([-0.9, -0.3, -0.1, 0.1, 0.5, 0.9]).reshape(3, 2).astype(np.float32)
        XT = np.arctan(X)
        DY = np.ones((3, 2), dtype = np.float32)

        x = tensor.from_numpy(X)
        dy = tensor.from_numpy(DY)
        x.to_device(gpu_dev)
        dy.to_device(gpu_dev)

        result = autograd.atan(x)
        dx = result.creator.backward(dy.data)

        G = 1.0 / ( 1.0 + np.square(X) ) 
        DX = np.multiply(G, DY)

        np.testing.assert_array_almost_equal(tensor.to_numpy(result), XT, decimal=5)
        np.testing.assert_array_almost_equal(tensor.to_numpy(tensor.from_raw_tensor(dx)), DX, decimal=5)

    def test_Atanh_cpu(self):
        X = np.array([-0.9, -0.3, -0.1, 0.1, 0.5, 0.9]).reshape(3, 2).astype(np.float32)
        XT = np.arctanh(X)
        DY = np.ones((3, 2), dtype = np.float32)

        x = tensor.from_numpy(X)
        dy = tensor.from_numpy(DY)
        x.to_device(cpu_dev)
        dy.to_device(cpu_dev)

        result = autograd.atanh(x)
        dx = result.creator.backward(dy.data)

        G = 1.0 / ( 1.0 - np.square(X) ) 
        DX = np.multiply(G, DY)

        np.testing.assert_array_almost_equal(tensor.to_numpy(result), XT, decimal=5)
        np.testing.assert_array_almost_equal(tensor.to_numpy(tensor.from_raw_tensor(dx)), DX, decimal=5)

    def test_Atanh_gpu(self):
        X = np.array([-0.9, -0.3, -0.1, 0.1, 0.5, 0.9]).reshape(3, 2).astype(np.float32)
        XT = np.arctanh(X)
        DY = np.ones((3, 2), dtype = np.float32)

        x = tensor.from_numpy(X)
        dy = tensor.from_numpy(DY)
        x.to_device(gpu_dev)
        dy.to_device(gpu_dev)

        result = autograd.atanh(x)
        dx = result.creator.backward(dy.data)

        G = 1.0 / ( 1.0 - np.square(X) ) 
        DX = np.multiply(G, DY)

        np.testing.assert_array_almost_equal(tensor.to_numpy(result), XT, decimal=5)
        np.testing.assert_array_almost_equal(tensor.to_numpy(tensor.from_raw_tensor(dx)), DX, decimal=5)

    def test_Sub_cpu(self):
        X0 = np.array([7, -5, 0.2, -0.1, 0.3, 4]).reshape(3, 2).astype(np.float32)
        X1 = np.array([0.6, -1.3, 0.1, -0.1, 0.4, 0.3]).reshape(3, 2).astype(np.float32)
        XT = np.subtract(X0, X1)
        
        DY = np.ones((3, 2), dtype = np.float32)
        x0 = tensor.from_numpy(X0)
        x1 = tensor.from_numpy(X1)
        dy = tensor.from_numpy(DY)
        x0.to_device(cpu_dev)
        x1.to_device(cpu_dev)
        dy.to_device(cpu_dev)

        result = autograd.sub(x0, x1)
        dx0, dx1 = result.creator.backward(dy.data)

        DX0 = np.multiply(DY, 1.0)
        DX1 = np.multiply(DY, -1.0)

        np.testing.assert_array_almost_equal(tensor.to_numpy(result), XT, decimal=5)
        np.testing.assert_array_almost_equal(tensor.to_numpy(tensor.from_raw_tensor(dx0)), DX0, decimal=5)
        np.testing.assert_array_almost_equal(tensor.to_numpy(tensor.from_raw_tensor(dx1)), DX1, decimal=5)

    def test_Sub_gpu(self):
        X0 = np.array([7, -5, 0.2, -0.1, 0.3, 4]).reshape(3, 2).astype(np.float32)
        X1 = np.array([0.6, -1.3, 0.1, -0.1, 0.4, 0.3]).reshape(3, 2).astype(np.float32)
        XT = np.subtract(X0, X1)
        
        DY = np.ones((3, 2), dtype = np.float32)
        x0 = tensor.from_numpy(X0)
        x1 = tensor.from_numpy(X1)
        dy = tensor.from_numpy(DY)
        x0.to_device(gpu_dev)
        x1.to_device(gpu_dev)
        dy.to_device(gpu_dev)


        result = autograd.sub(x0, x1)
        dx0, dx1 = result.creator.backward(dy.data)
        DX0 = np.multiply(DY, 1.0)
        DX1 = np.multiply(DY, -1.0)

        np.testing.assert_array_almost_equal(tensor.to_numpy(result), XT, decimal=5)
        np.testing.assert_array_almost_equal(tensor.to_numpy(tensor.from_raw_tensor(dx0)), DX0, decimal=5)
        np.testing.assert_array_almost_equal(tensor.to_numpy(tensor.from_raw_tensor(dx1)), DX1, decimal=5)
        
    def test_Pow_cpu(self):
        X0 = np.array([7, 5, 0.2, 0.1, 0.3, 4]).reshape(3, 2).astype(np.float32)
        X1 = np.array([-1.0, 2.0, -1.0, -2.1, 1.0, -2.0]).reshape(3, 2).astype(np.float32)
        XT = np.power(X0, X1)
        
        DY = np.ones((3, 2), dtype = np.float32)
        x0 = tensor.from_numpy(X0)
        x1 = tensor.from_numpy(X1)
        dy = tensor.from_numpy(DY)
        x0.to_device(cpu_dev)
        x1.to_device(cpu_dev)
        dy.to_device(cpu_dev)

        result = autograd.pow(x0, x1)
        dx0, dx1 = result.creator.backward(dy.data)

        G0 =  np.multiply(X1, np.power(X0, (X1 - 1.0)) )
        DX0 = np.multiply(G0, DY)
        G1 = np.multiply(np.power(X0, X1), np.log(X0) )
        DX1 = np.multiply(G1, DY)

        np.testing.assert_array_almost_equal(tensor.to_numpy(result), XT, decimal=5)
        np.testing.assert_array_almost_equal(tensor.to_numpy(tensor.from_raw_tensor(dx0)), DX0, decimal=4)
        np.testing.assert_array_almost_equal(tensor.to_numpy(tensor.from_raw_tensor(dx1)), DX1, decimal=4)

    def test_Pow_gpu(self):
        X0 = np.array([7, 5, 0.2, 0.1, 0.3, 4]).reshape(3, 2).astype(np.float32)
        X1 = np.array([-1.0, 2.0, -1.0, -2.1, 1.0, -2.0]).reshape(3, 2).astype(np.float32)
        XT = np.power(X0, X1)
        
        DY = np.ones((3, 2), dtype = np.float32)
        x0 = tensor.from_numpy(X0)
        x1 = tensor.from_numpy(X1)
        dy = tensor.from_numpy(DY)
        x0.to_device(gpu_dev)
        x1.to_device(gpu_dev)
        dy.to_device(gpu_dev)

        result = autograd.pow(x0, x1)
        dx0, dx1 = result.creator.backward(dy.data)

        G0 =  np.multiply(X1, np.power(X0, (X1 - 1.0)) )
        DX0 = np.multiply(G0, DY)
        G1 = np.multiply(np.power(X0, X1), np.log(X0) )
        DX1 = np.multiply(G1, DY)

        np.testing.assert_array_almost_equal(tensor.to_numpy(result), XT, decimal=5)
        np.testing.assert_array_almost_equal(tensor.to_numpy(tensor.from_raw_tensor(dx0)), DX0, decimal=4)
        np.testing.assert_array_almost_equal(tensor.to_numpy(tensor.from_raw_tensor(dx1)), DX1, decimal=4)


    def test_SoftSign_cpu(self):
        # y = x / (1 + np.abs(x))
        X = np.array([0.8, -1.2, 3.3, -3.6, -0.5, 0.5]).reshape(3, 2).astype(np.float32)
        XT = X/(1 + np.absolute(X))
        DY = np.ones((3, 2), dtype = np.float32)

        x = tensor.from_numpy(X)
        dy = tensor.from_numpy(DY)
        x.to_device(cpu_dev)
        dy.to_device(cpu_dev)

        result = autograd.softsign(x)
        dx = result.creator.backward(dy.data)

        G = 1.0/np.square(np.absolute(X)+1.0)
        DX = np.multiply(G, DY)

        np.testing.assert_array_almost_equal(tensor.to_numpy(result), XT, decimal=5)
        np.testing.assert_array_almost_equal(tensor.to_numpy(tensor.from_raw_tensor(dx)), DX, decimal=5)
    
    def test_SoftSign_gpu(self):
        # y = x / (1 + np.abs(x))
        X = np.array([0.8, -1.2, 3.3, -3.6, -0.5, 0.5]).reshape(3, 2).astype(np.float32)
        XT = X/(1 + np.absolute(X))
        DY = np.ones((3, 2), dtype = np.float32)

        x = tensor.from_numpy(X)
        dy = tensor.from_numpy(DY)
        x.to_device(gpu_dev)
        dy.to_device(gpu_dev)

        result = autograd.softsign(x)
        dx = result.creator.backward(dy.data)

        G = 1.0/np.square(np.absolute(X)+1.0)
        DX = np.multiply(G, DY)

        np.testing.assert_array_almost_equal(tensor.to_numpy(result), XT, decimal=5)
        np.testing.assert_array_almost_equal(tensor.to_numpy(tensor.from_raw_tensor(dx)), DX, decimal=5)

    def test_SoftPlus_cpu(self):
        #y = np.log(np.exp(x) + 1)
        X = np.array([0.8, -1.2, 3.3, -3.6, -0.5, 0.5]).reshape(3, 2).astype(np.float32)
        XT = np.log(np.exp(X) + 1)
        DY = np.ones((3, 2), dtype = np.float32)

        x = tensor.from_numpy(X)
        dy = tensor.from_numpy(DY)
        x.to_device(cpu_dev)
        dy.to_device(cpu_dev)

        result = autograd.softplus(x)
        dx = result.creator.backward(dy.data)

        G = 1.0 / (1.0 + np.exp(-X))
        DX = np.multiply(G, DY)

        np.testing.assert_array_almost_equal(tensor.to_numpy(result), XT, decimal=5)
        np.testing.assert_array_almost_equal(tensor.to_numpy(tensor.from_raw_tensor(dx)), DX, decimal=5)
    
    def test_SoftPlus_gpu(self):
        #y = np.log(np.exp(x) + 1)
        X = np.array([0.8, -1.2, 3.3, -3.6, -0.5, 0.5]).reshape(3, 2).astype(np.float32)
        XT = np.log(np.exp(X) + 1)
        DY = np.ones((3, 2), dtype = np.float32)

        x = tensor.from_numpy(X)
        dy = tensor.from_numpy(DY)
        x.to_device(gpu_dev)
        dy.to_device(gpu_dev)

        result = autograd.softplus(x)
        dx = result.creator.backward(dy.data)

        G = 1.0 / (1.0 + np.exp(-X))
        DX = np.multiply(G, DY)

        np.testing.assert_array_almost_equal(tensor.to_numpy(result), XT, decimal=5)
        np.testing.assert_array_almost_equal(tensor.to_numpy(tensor.from_raw_tensor(dx)), DX, decimal=5)


    def test_unsqueeze_cpu(self):
        x = np.array([0.1,-1.0,0.4,4.0,-0.9,9.0]).reshape(1,2,3).astype(np.float32)
        y = x.reshape(1, 1, 2, 3, 1)
        dy = np.ones((1, 1, 2, 3, 1), dtype = np.float32)
        grad = dy.reshape(1,2,3)

        x = tensor.from_numpy(x)
        dy = tensor.from_numpy(dy)
        x.to_device(cpu_dev)
        dy.to_device(cpu_dev)

        result = autograd.unsqueeze(x,[0, 4])
        dx = result.creator.backward(dy.data)


        np.testing.assert_array_almost_equal(tensor.to_numpy(result), y, decimal=5)
        np.testing.assert_array_almost_equal(tensor.to_numpy(tensor.from_raw_tensor(dx)), grad, decimal=5)

    def test_unsqueeze_gpu(self):
        x = np.array([0.1,-1.0,0.4,4.0,-0.9,9.0]).reshape(1,2,3).astype(np.float32)
        y = x.reshape(1, 1, 2, 3, 1)
        dy = np.ones((1, 1, 2, 3, 1), dtype = np.float32)
        grad = dy.reshape(1,2,3)

        x = tensor.from_numpy(x)
        dy = tensor.from_numpy(dy)
        x.to_device(cpu_dev)
        dy.to_device(cpu_dev)

        result = autograd.unsqueeze(x,[0, 4])
        dx = result.creator.backward(dy.data)


        np.testing.assert_array_almost_equal(tensor.to_numpy(result), y, decimal=5)
        np.testing.assert_array_almost_equal(tensor.to_numpy(tensor.from_raw_tensor(dx)), grad, decimal=5)

    def test_Sqrt_cpu(self):
        X = np.array([0.1,1.0,0.4,4.0,0.9,9.0]).reshape(3,2).astype(np.float32)
        XT = np.sqrt(X)
        DY = np.ones((3, 2), dtype = np.float32)

        x = tensor.from_numpy(X)
        dy = tensor.from_numpy(DY)
        x.to_device(cpu_dev)
        dy.to_device(cpu_dev)

        result = autograd.sqrt(x)
        dx = result.creator.backward(dy.data)

        G = 0.5 * np.power(X, -0.5)
        DX = np.multiply(G, DY)

        np.testing.assert_array_almost_equal(tensor.to_numpy(result), XT, decimal=5)
        np.testing.assert_array_almost_equal(tensor.to_numpy(tensor.from_raw_tensor(dx)), DX, decimal=5)

    def test_Sqrt_gpu(self):
        X = np.array([0.1,1.0,0.4,4.0,0.9,9.0]).reshape(3,2).astype(np.float32)
        XT = np.sqrt(X)
        DY = np.ones((3, 2), dtype = np.float32)

        x = tensor.from_numpy(X)
        dy = tensor.from_numpy(DY)
        x.to_device(gpu_dev)
        dy.to_device(gpu_dev)

        result = autograd.sqrt(x)
        dx = result.creator.backward(dy.data)

        G = 0.5 * np.power(X, -0.5)
        DX = np.multiply(G, DY)

        np.testing.assert_array_almost_equal(tensor.to_numpy(result), XT, decimal=5)
        np.testing.assert_array_almost_equal(tensor.to_numpy(tensor.from_raw_tensor(dx)), DX, decimal=5)

    def test_transpose_cpu(self):
        x = np.random.randn(3,2,1)
        y = x.transpose(1,2,0)
        dy = np.random.randn(*(y.shape))
        grad = dy.transpose((2,0,1))

        x = tensor.from_numpy(x)
        dy = tensor.from_numpy(dy)
        x.to_device(cpu_dev)
        dy.to_device(cpu_dev)

        result = autograd.transpose(x,(1,2,0))
        dx = result.creator.backward(dy.data)
        np.testing.assert_array_almost_equal(tensor.to_numpy(result), y, decimal=5)
        np.testing.assert_array_almost_equal(tensor.to_numpy(tensor.from_raw_tensor(dx)), grad, decimal=5)

    def test_transpose_gpu(self):
        x = np.random.randn(3,2,1)
        y = x.transpose(1,2,0)
        dy = np.random.randn(*(y.shape))
        grad = dy.transpose((2,0,1))

        x = tensor.from_numpy(x)
        dy = tensor.from_numpy(dy)
        x.to_device(gpu_dev)
        dy.to_device(gpu_dev)

        result = autograd.transpose(x,(1,2,0))
        dx = result.creator.backward(dy.data)
        np.testing.assert_array_almost_equal(tensor.to_numpy(result), y, decimal=5)
        np.testing.assert_array_almost_equal(tensor.to_numpy(tensor.from_raw_tensor(dx)), grad, decimal=5)


    def test_Sign_cpu(self):
        X = np.array([0.8, -1.2, 3.3, -3.6, -0.5, 0.5]).reshape(3, 2).astype(np.float32)
        XT = np.sign(X)
        DY = np.ones((3, 2), dtype = np.float32)

        x = tensor.from_numpy(X)
        dy = tensor.from_numpy(DY)
        x.to_device(gpu_dev)
        dy.to_device(gpu_dev)
        result = autograd.sign(x)
        dx = result.creator.backward(dy.data)
        DX = np.multiply(DY,0)

        np.testing.assert_array_almost_equal(tensor.to_numpy(result), XT, decimal=5)
        np.testing.assert_array_almost_equal(tensor.to_numpy(tensor.from_raw_tensor(dx)), DX, decimal=5)


    def test_Sign_gpu(self):
        X = np.array([0.8, -1.2, 3.3, -3.6, -0.5, 0.5]).reshape(3, 2).astype(np.float32)
        XT = np.sign(X)
        DY = np.ones((3, 2), dtype = np.float32)

        x = tensor.from_numpy(X)
        dy = tensor.from_numpy(DY)
        x.to_device(gpu_dev)
        dy.to_device(gpu_dev)
        result = autograd.sign(x)
        dx = result.creator.backward(dy.data)
        DX = np.multiply(DY,0)
        np.testing.assert_array_almost_equal(tensor.to_numpy(result), XT, decimal=5)
        np.testing.assert_array_almost_equal(tensor.to_numpy(tensor.from_raw_tensor(dx)), DX, decimal=5)

    def test_Log_cpu(self):
        X = np.array([0.1,1.0,0.4,1.4,0.9,2.0]).reshape(3,2).astype(np.float32)
        XT = np.log(X)
        DY = np.ones((3, 2), dtype = np.float32)

        x = tensor.from_numpy(X)
        dy = tensor.from_numpy(DY)
        x.to_device(gpu_dev)
        dy.to_device(gpu_dev)
        result = autograd.log(x)
        dx = result.creator.backward(dy.data)
        #dx = 1/x
        G = 1.0 / X
        DX = np.multiply(G, DY)

        np.testing.assert_array_almost_equal(tensor.to_numpy(result), XT, decimal=5)
        np.testing.assert_array_almost_equal(tensor.to_numpy(tensor.from_raw_tensor(dx)), DX, decimal=5)

    def test_Log_gpu(self):
        X = np.array([0.1,1.0,0.4,1.4,0.9,2.0]).reshape(3,2).astype(np.float32)
        XT = np.log(X)
        DY = np.ones((3, 2), dtype = np.float32)

        x = tensor.from_numpy(X)
        dy = tensor.from_numpy(DY)
        x.to_device(gpu_dev)
        dy.to_device(gpu_dev)
        result = autograd.log(x)
        dx = result.creator.backward(dy.data)
        #dx = 1/x
        G = 1.0 / X
        DX = np.multiply(G, DY)

        np.testing.assert_array_almost_equal(tensor.to_numpy(result), XT, decimal=5)
        np.testing.assert_array_almost_equal(tensor.to_numpy(tensor.from_raw_tensor(dx)), DX, decimal=5)

    def test_mul_cpu(self):
        x = np.array([0.1,-1.0,0.4,4.0,-0.9,9.0]).reshape(3,2).astype(np.float32)
        x1 = np.array([0.1,1.0,0.4,4.0,0.9,9.0]).reshape(3,2).astype(np.float32)
        y = x*x1
        dy = np.array([0.1,1.0,0.4,4.0,0.9,9.0]).reshape(3,2).astype(np.float32)
        grad0=x1*dy
        grad1=x*dy


        x = tensor.from_numpy(x)
        slope = tensor.from_numpy(x1)
        dy = tensor.from_numpy(dy)
        x.to_device(cpu_dev)
        slope.to_device(cpu_dev)
        dy.to_device(cpu_dev)

        result = autograd.mul(x,slope)
        dx0,dx1 = result.creator.backward(dy.data)


        np.testing.assert_array_almost_equal(tensor.to_numpy(result), y, decimal=5)
        np.testing.assert_array_almost_equal(tensor.to_numpy(tensor.from_raw_tensor(dx0)), grad0, decimal=5)
        np.testing.assert_array_almost_equal(tensor.to_numpy(tensor.from_raw_tensor(dx1)), grad1, decimal=5)

    def test_mul_gpu(self):
        x = np.array([0.1,-1.0,0.4,4.0,-0.9,9.0]).reshape(3,2).astype(np.float32)
        x1 = np.array([0.1,1.0,0.4,4.0,0.9,9.0]).reshape(3,2).astype(np.float32)
        y = x*x1
        dy = np.array([0.1,1.0,0.4,4.0,0.9,9.0]).reshape(3,2).astype(np.float32)
        grad0=x1*dy
        grad1=x*dy


        x = tensor.from_numpy(x)
        slope = tensor.from_numpy(x1)
        dy = tensor.from_numpy(dy)
        x.to_device(gpu_dev)
        slope.to_device(gpu_dev)
        dy.to_device(gpu_dev)

        result = autograd.mul(x,slope)
        dx0,dx1 = result.creator.backward(dy.data)


        np.testing.assert_array_almost_equal(tensor.to_numpy(result), y, decimal=5)
        np.testing.assert_array_almost_equal(tensor.to_numpy(tensor.from_raw_tensor(dx0)), grad0, decimal=5)
        np.testing.assert_array_almost_equal(tensor.to_numpy(tensor.from_raw_tensor(dx1)), grad1, decimal=5)

    def test_reshape_cpu(self):
        x = np.array([0.1,-1.0,0.4,4.0,-0.9,9.0]).reshape(3,2).astype(np.float32)
        y = x.reshape(2,3)
        dy = np.ones((3, 2), dtype = np.float32)
        grad = dy.reshape(3,2)


        x = tensor.from_numpy(x)
        dy = tensor.from_numpy(dy)
        x.to_device(cpu_dev)
        dy.to_device(cpu_dev)

        result = autograd.reshape(x,(2,3))
        dx = result.creator.backward(dy.data)


        np.testing.assert_array_almost_equal(tensor.to_numpy(result), y, decimal=5)
        np.testing.assert_array_almost_equal(tensor.to_numpy(tensor.from_raw_tensor(dx)), grad, decimal=5)


    def test_reshape_gpu(self):
        x = np.array([0.1,-1.0,0.4,4.0,-0.9,9.0]).reshape(3,2).astype(np.float32)
        y = x.reshape(2,3)
        dy = np.ones((3, 2), dtype = np.float32)
        grad = dy.reshape(3,2)


        x = tensor.from_numpy(x)
        dy = tensor.from_numpy(dy)
        x.to_device(gpu_dev)
        dy.to_device(gpu_dev)

        result = autograd.reshape(x,(2,3))
        dx = result.creator.backward(dy.data)


        np.testing.assert_array_almost_equal(tensor.to_numpy(result), y, decimal=5)
        np.testing.assert_array_almost_equal(tensor.to_numpy(tensor.from_raw_tensor(dx)), grad, decimal=5)

    def test_max_cpu(self):
        X0 = np.array([0.1, 0.2, 2.0, 0.0, 0.1, 0.2]).reshape(3, 2).astype(np.float32)
        X1 = np.array([1.0, 2.0, 1.0, 2.1, 0.0, 2.0]).reshape(3, 2).astype(np.float32)
        XT=np.maximum(X0,X1)

        DY = np.ones((3, 2), dtype = np.float32)
        x0 = tensor.from_numpy(X0)
        x1 = tensor.from_numpy(X1)
        dy = tensor.from_numpy(DY)
        x0.to_device(cpu_dev)
        x1.to_device(cpu_dev)
        dy.to_device(cpu_dev)

        result = autograd.max(x0,x1)
        dx0,dx1 = result.creator.backward(dy.data)

        G = np.subtract(X0,X1)
        DX0 = np.where(G>0 , 1, G*0)
        DX1 = np.where(G<0 , 1, G*0)

        np.testing.assert_array_almost_equal(tensor.to_numpy(result), XT, decimal=5)
        np.testing.assert_array_almost_equal(tensor.to_numpy(tensor.from_raw_tensor(dx0)), DX0, decimal=5)
        np.testing.assert_array_almost_equal(tensor.to_numpy(tensor.from_raw_tensor(dx1)), DX1, decimal=5)

    def test_max_gpu(self):
        X0 = np.array([0.1, 0.2, 2.0, 0.0, 0.1, 0.2]).reshape(3, 2).astype(np.float32)
        X1 = np.array([1.0, 2.0, 1.0, 2.1, 0.0, 2.0]).reshape(3, 2).astype(np.float32)
        XT=np.maximum(X0,X1)

        DY = np.ones((3, 2), dtype = np.float32)
        x0 = tensor.from_numpy(X0)
        x1 = tensor.from_numpy(X1)
        dy = tensor.from_numpy(DY)
        x0.to_device(gpu_dev)
        x1.to_device(gpu_dev)
        dy.to_device(gpu_dev)

        result = autograd.max(x0,x1)
        dx0,dx1 = result.creator.backward(dy.data)

        G = np.subtract(X0,X1)
        DX0 = np.where(G>0 , 1, G*0)
        DX1 = np.where(G<0 , 1, G*0)

        np.testing.assert_array_almost_equal(tensor.to_numpy(result), XT, decimal=5)
        np.testing.assert_array_almost_equal(tensor.to_numpy(tensor.from_raw_tensor(dx0)), DX0, decimal=5)
        np.testing.assert_array_almost_equal(tensor.to_numpy(tensor.from_raw_tensor(dx1)), DX1, decimal=5)


    def test_Div_cpu(self):
        X0 = np.array([7, -5, 0.2, -0.1, 0.3, 4]).reshape(3, 2).astype(np.float32)
        X1 = np.array([0.6, -1.3, 0.1, -0.1, 0.4, 0.3]).reshape(3, 2).astype(np.float32)
        XT = np.divide(X0, X1)

        DY = np.ones((3, 2), dtype = np.float32)
        x0 = tensor.from_numpy(X0)
        x1 = tensor.from_numpy(X1)
        dy = tensor.from_numpy(DY)
        x0.to_device(cpu_dev)
        x1.to_device(cpu_dev)
        dy.to_device(cpu_dev)

        result = autograd.div(x0, x1)
        dx0, dx1 = result.creator.backward(dy.data)

        G0 = 1.0 / X1
        DX0 = np.multiply(G0, DY)
        G1 = np.divide(-X0, np.square(X1))
        DX1 = np.multiply(G1, DY)

        np.testing.assert_array_almost_equal(tensor.to_numpy(result), XT, decimal=5)
        np.testing.assert_array_almost_equal(tensor.to_numpy(tensor.from_raw_tensor(dx0)), DX0, decimal=5)
        np.testing.assert_array_almost_equal(tensor.to_numpy(tensor.from_raw_tensor(dx1)), DX1, decimal=5)

    def test_Div_gpu(self):
        X0 = np.array([7, -5, 0.2, -0.1, 0.3, 4]).reshape(3, 2).astype(np.float32)
        X1 = np.array([0.6, -1.3, 0.1, -0.1, 0.4, 0.3]).reshape(3, 2).astype(np.float32)
        XT = np.divide(X0, X1)

        DY = np.ones((3, 2), dtype = np.float32)
        x0 = tensor.from_numpy(X0)
        x1 = tensor.from_numpy(X1)
        dy = tensor.from_numpy(DY)
        x0.to_device(gpu_dev)
        x1.to_device(gpu_dev)
        dy.to_device(gpu_dev)

        result = autograd.div(x0, x1)
        dx0, dx1 = result.creator.backward(dy.data)

        G0 = 1.0 / X1
        DX0 = np.multiply(G0, DY)
        G1 = np.divide(-X0, np.square(X1))
        DX1 = np.multiply(G1, DY)

        np.testing.assert_array_almost_equal(tensor.to_numpy(result), XT, decimal=5)
        np.testing.assert_array_almost_equal(tensor.to_numpy(tensor.from_raw_tensor(dx0)), DX0, decimal=5)
        np.testing.assert_array_almost_equal(tensor.to_numpy(tensor.from_raw_tensor(dx1)), DX1, decimal=5)


<<<<<<< HEAD

    def test_squeeze(self):
        def squeeze_helper(gpu=False):
            x = np.random.randn(3,1,2,1,1)
            y = x.reshape(3, 2)
            dy = np.random.randn(3, 2)
            grad = dy.reshape(3,1,2,1,1)

            x = tensor.from_numpy(x)
            dy = tensor.from_numpy(dy)
            if(gpu):
                x.to_device(gpu_dev)
                dy.to_device(gpu_dev)

            result = autograd.squeeze(x,[1,3,4])
            dx = result.creator.backward(dy.data)

            np.testing.assert_array_almost_equal(tensor.to_numpy(result), y, decimal=5)
            np.testing.assert_array_almost_equal(tensor.to_numpy(tensor.from_raw_tensor(dx)), grad, decimal=5)
        squeeze_helper(False)
        squeeze_helper(True)
=======
    def test_min_cpu(self):
        X0 = np.array([0.1, 0.2, 2.0, 0.0, 0.1, 0.2]).reshape(3, 2).astype(np.float32)
        X1 = np.array([1.0, 2.0, 1.0, 2.1, 0.0, 2.0]).reshape(3, 2).astype(np.float32)
        XT=np.minimum(X0,X1)

        DY = np.ones((3, 2), dtype = np.float32)
        x0 = tensor.from_numpy(X0)
        x1 = tensor.from_numpy(X1)
        dy = tensor.from_numpy(DY)
        x0.to_device(cpu_dev)
        x1.to_device(cpu_dev)
        dy.to_device(cpu_dev)

        result = autograd.min(x0,x1)
        dx0,dx1 = result.creator.backward(dy.data)

        G =  np.subtract(X0,X1)
        DX0 = np.where(G<0 , 1, G*0)
        DX1 = np.where(G>0 , 1, G*0)

        np.testing.assert_array_almost_equal(tensor.to_numpy(result), XT, decimal=5)
        np.testing.assert_array_almost_equal(tensor.to_numpy(tensor.from_raw_tensor(dx0)), DX0, decimal=5)
        np.testing.assert_array_almost_equal(tensor.to_numpy(tensor.from_raw_tensor(dx1)), DX1, decimal=5)

    def test_min_gpu(self):
        X0 = np.array([0.1, 0.2, 2.0, 0.0, 0.1, 0.2]).reshape(3, 2).astype(np.float32)
        X1 = np.array([1.0, 2.0, 1.0, 2.1, 0.0, 2.0]).reshape(3, 2).astype(np.float32)
        XT=np.minimum(X0,X1)

        DY = np.ones((3, 2), dtype = np.float32)
        x0 = tensor.from_numpy(X0)
        x1 = tensor.from_numpy(X1)
        dy = tensor.from_numpy(DY)
        x0.to_device(gpu_dev)
        x1.to_device(gpu_dev)
        dy.to_device(gpu_dev)

        result = autograd.min(x0,x1)
        dx0,dx1 = result.creator.backward(dy.data)

        G =  np.subtract(X0,X1)
        DX0 = np.where(G<0 , 1, G*0)
        DX1 = np.where(G>0 , 1, G*0)

        np.testing.assert_array_almost_equal(tensor.to_numpy(result), XT, decimal=5)
        np.testing.assert_array_almost_equal(tensor.to_numpy(tensor.from_raw_tensor(dx0)), DX0, decimal=5)
        np.testing.assert_array_almost_equal(tensor.to_numpy(tensor.from_raw_tensor(dx1)), DX1, decimal=5)
>>>>>>> 68f6a3d7

if __name__ == '__main__':
    unittest.main()<|MERGE_RESOLUTION|>--- conflicted
+++ resolved
@@ -1480,9 +1480,6 @@
         np.testing.assert_array_almost_equal(tensor.to_numpy(tensor.from_raw_tensor(dx0)), DX0, decimal=5)
         np.testing.assert_array_almost_equal(tensor.to_numpy(tensor.from_raw_tensor(dx1)), DX1, decimal=5)
 
-
-<<<<<<< HEAD
-
     def test_squeeze(self):
         def squeeze_helper(gpu=False):
             x = np.random.randn(3,1,2,1,1)
@@ -1503,7 +1500,7 @@
             np.testing.assert_array_almost_equal(tensor.to_numpy(tensor.from_raw_tensor(dx)), grad, decimal=5)
         squeeze_helper(False)
         squeeze_helper(True)
-=======
+
     def test_min_cpu(self):
         X0 = np.array([0.1, 0.2, 2.0, 0.0, 0.1, 0.2]).reshape(3, 2).astype(np.float32)
         X1 = np.array([1.0, 2.0, 1.0, 2.1, 0.0, 2.0]).reshape(3, 2).astype(np.float32)
@@ -1551,7 +1548,6 @@
         np.testing.assert_array_almost_equal(tensor.to_numpy(result), XT, decimal=5)
         np.testing.assert_array_almost_equal(tensor.to_numpy(tensor.from_raw_tensor(dx0)), DX0, decimal=5)
         np.testing.assert_array_almost_equal(tensor.to_numpy(tensor.from_raw_tensor(dx1)), DX1, decimal=5)
->>>>>>> 68f6a3d7
 
 if __name__ == '__main__':
     unittest.main()