/**
 * Licensed to the Apache Software Foundation (ASF) under one
 * or more contributor license agreements.  See the NOTICE file
 * distributed with this work for additional information
 * regarding copyright ownership.  The ASF licenses this file
 * to you under the Apache License, Version 2.0 (the
 * "License"); you may not use this file except in compliance
 * with the License.  You may obtain a copy of the License at
 *
 *     http://www.apache.org/licenses/LICENSE-2.0
 *
 * Unless required by applicable law or agreed to in writing, software
 * distributed under the License is distributed on an "AS IS" BASIS,
 * WITHOUT WARRANTIES OR CONDITIONS OF ANY KIND, either express or implied.
 * See the License for the specific language governing permissions and
 * limitations under the License.
 */

#include <array>
#include "gtest/gtest.h"
#include "singa/core/tensor.h"
using singa::Device;
using singa::Shape;
using singa::Tensor;

class TensorMath : public ::testing::Test {
 protected:
  virtual void SetUp() {
    a.Resize(singa::Shape{6});
    b.Resize(singa::Shape{6});
    c.Resize(singa::Shape{6, 1});
    d.Resize(singa::Shape{3, 2});
    e.Resize(singa::Shape{3, 2});

    a.CopyDataFromHostPtr<float>(dat1, 6);
    b.CopyDataFromHostPtr<float>(dat2, 6);
    e.CopyDataFromHostPtr<float>(dat1, 6);
  }
  Tensor a, b, c, d, e;
  const float dat1[6] = {1.0f, 2.0f, 3.0f, 4.0f, 5.0f, 6.0f};
  const float dat2[6] = {1.1f, 2.1f, 3.1f, 4.1f, 5.1f, 6.1f};
};

TEST_F(TensorMath, AbsCpp) {
  Tensor aa = a.Clone();
  Tensor bb = b.Clone();
  Tensor cc = aa - bb;
  const float *dptr = cc.data<float>();
  EXPECT_NEAR(-0.1, dptr[0], 1e-5);
  EXPECT_NEAR(-0.1, dptr[1], 1e-5);
  EXPECT_NEAR(-0.1, dptr[2], 1e-5);

  Tensor p = Abs(cc);
  const float *dptr1 = p.data<float>();
  EXPECT_NEAR(0.1, dptr1[0], 1e-5);
  EXPECT_NEAR(0.1, dptr1[1], 1e-5);
  EXPECT_NEAR(0.1, dptr1[2], 1e-5);
}

TEST_F(TensorMath, ExpCpp) {
  Tensor p = Exp(a);
  const float *dptr1 = p.data<float>();
  EXPECT_NEAR(exp(1.0f), dptr1[0], 1e-5);
  EXPECT_NEAR(exp(2.0f), dptr1[1], 1e-5);
  EXPECT_NEAR(exp(3.0f), dptr1[2], 1e-5);
}

TEST_F(TensorMath, ExpStrideCpp) {
  auto x = singa::Tensor(singa::Shape{2, 1, 3});
  auto y = singa::Transpose(x, {1, 2, 0});
  Exp(singa::Reshape(a, singa::Shape{1, 3, 2}), &y);
  const float *dptr1 = y.data<float>();
  EXPECT_NEAR(exp(dat1[0]), dptr1[0], 1e-5);
  EXPECT_NEAR(exp(dat1[4]), dptr1[2], 1e-5);
  EXPECT_NEAR(exp(dat1[3]), dptr1[4], 1e-5);
}

TEST_F(TensorMath, LogCpp) {
  Tensor p = Log(a);
  const float *dptr1 = p.data<float>();
  EXPECT_NEAR(log(1.0f), dptr1[0], 1e-5);
  EXPECT_NEAR(log(2.0f), dptr1[1], 1e-5);
  EXPECT_NEAR(log(3.0f), dptr1[2], 1e-5);
}

TEST_F(TensorMath, ReLUCpp) {
  Tensor aa = a.Clone();
  Tensor cc = aa - 2.0f;
  const float *dptr = cc.data<float>();
  EXPECT_NEAR(-1.0f, dptr[0], 1e-5);
  EXPECT_NEAR(0.0f, dptr[1], 1e-5);
  EXPECT_NEAR(1.0f, dptr[2], 1e-5);

  Tensor p = ReLU(cc);
  const float *dptr1 = p.data<float>();
  EXPECT_NEAR(0.0f, dptr1[0], 1e-5);
  EXPECT_NEAR(0.0f, dptr1[1], 1e-5);
  EXPECT_NEAR(1.0f, dptr1[2], 1e-5);
}

TEST_F(TensorMath, SigmoidCpp) {
  Tensor p = Sigmoid(a);
  const float *dptr1 = p.data<float>();
  EXPECT_NEAR(1.0f / (1.0f + exp(-1.0f)), dptr1[0], 1e-5);
  EXPECT_NEAR(1.0f / (1.0f + exp(-2.0f)), dptr1[1], 1e-5);
  EXPECT_NEAR(1.0f / (1.0f + exp(-3.0f)), dptr1[2], 1e-5);
}

TEST_F(TensorMath, SignCpp) {
  Tensor aa = a.Clone();
  Tensor cc = aa - 2.0f;
  const float *dptr = cc.data<float>();
  EXPECT_NEAR(-1.0f, dptr[0], 1e-5);
  EXPECT_NEAR(0.0f, dptr[1], 1e-5);
  EXPECT_NEAR(1.0f, dptr[2], 1e-5);

  Tensor p = Sign(cc);
  const float *dptr1 = p.data<float>();
  EXPECT_EQ(-1.0f, dptr1[0]);
  EXPECT_EQ(0.0f, dptr1[1]);
  EXPECT_EQ(1.0f, dptr1[2]);
}

TEST_F(TensorMath, SqrtCpp) {
  Tensor p = Sqrt(a);
  const float *dptr1 = p.data<float>();
  EXPECT_NEAR(sqrt(1.0), dptr1[0], 1e-5);
  EXPECT_NEAR(sqrt(2.0), dptr1[1], 1e-5);
  EXPECT_NEAR(sqrt(3.0), dptr1[2], 1e-5);
}

TEST_F(TensorMath, SquareCpp) {
  Tensor p = Square(a);
  const float *dptr1 = p.data<float>();
  EXPECT_NEAR(1.0, dptr1[0], 1e-5);
  EXPECT_NEAR(4.0, dptr1[1], 1e-5);
  EXPECT_NEAR(9.0, dptr1[2], 1e-5);
}

TEST_F(TensorMath, TanhCpp) {
  Tensor p = Tanh(a);
  const float *dptr1 = p.data<float>();
  EXPECT_NEAR(tanh(1.0), dptr1[0], 1e-5);
  EXPECT_NEAR(tanh(2.0), dptr1[1], 1e-5);
  EXPECT_NEAR(tanh(3.0), dptr1[2], 1e-5);
}

TEST_F(TensorMath, SumCpp) {
  Tensor p1 = Sum(e, 0);
  const float *dptr1 = p1.data<float>();
  EXPECT_FLOAT_EQ(9.0f, dptr1[0]);
  EXPECT_FLOAT_EQ(12.0f, dptr1[1]);

  Tensor p2(Shape{3, 1});
  p2 = Sum(e, 1);
  const float *dptr2 = p2.data<float>();
  EXPECT_FLOAT_EQ(3.0f, dptr2[0]);
  EXPECT_FLOAT_EQ(7.0f, dptr2[1]);
  EXPECT_FLOAT_EQ(11.0f, dptr2[2]);
}

TEST_F(TensorMath, SoftMaxCpp) {
  Tensor p1 = SoftMax(Reshape(e, Shape{1, 6}));
  const float *dptr1 = p1.data<float>();
  float sum = 0;
  for (int i = 0; i < 6; i++) sum += (float)exp(i + 1);
  EXPECT_NEAR(exp(1) / sum, dptr1[0], 1e-5);
  EXPECT_NEAR(exp(3) / sum, dptr1[2], 1e-5);
  EXPECT_NEAR(exp(5) / sum, dptr1[4], 1e-5);
  EXPECT_NEAR(exp(2) / sum, dptr1[1], 1e-5);
  EXPECT_NEAR(exp(4) / sum, dptr1[3], 1e-5);
  EXPECT_NEAR(exp(6) / sum, dptr1[5], 1e-5);

  Tensor p2 = SoftMax(e);
  const float *dptr2 = p2.data<float>();
  EXPECT_NEAR(exp(1) / (exp(1) + exp(2)), dptr2[0], 1e-5);
  EXPECT_NEAR(exp(2) / (exp(1) + exp(2)), dptr2[1], 1e-5);
}

TEST_F(TensorMath, SoftMaxOnAxis) {
  Tensor in(Shape{2,2,2,2}, std::make_shared<singa::CudaGPU>() );
  Gaussian(0.0f, 1.0f, &in);

  // -4, -3, -2, -1, 0, 1, 2, 3
  Tensor out = SoftMax(in, 1);
  out = SoftMax(in, -4);
  out = SoftMax(in, -3);
  out = SoftMax(in, -2);
  out = SoftMax(in, -1);
  out = SoftMax(in, 0);
  out = SoftMax(in, 1);
  out = SoftMax(in, 2);
  out = SoftMax(in, 3);
}

TEST_F(TensorMath, LTCpp) {
  Tensor p1 = a < 2.0f;
  const float *dptr1 = p1.data<float>();
  EXPECT_FLOAT_EQ(1.0f, dptr1[0]);
  EXPECT_FLOAT_EQ(0.0f, dptr1[1]);
  EXPECT_FLOAT_EQ(0.0f, dptr1[2]);
}

TEST_F(TensorMath, LECpp) {
  Tensor p1 = a <= 2.0f;
  const float *dptr1 = p1.data<float>();
  EXPECT_FLOAT_EQ(1.0f, dptr1[0]);
  EXPECT_FLOAT_EQ(1.0f, dptr1[1]);
  EXPECT_FLOAT_EQ(0.0f, dptr1[2]);
}

TEST_F(TensorMath, GTCpp) {
  Tensor p1 = a > 2.0f;
  const float *dptr1 = p1.data<float>();
  EXPECT_FLOAT_EQ(0.0f, dptr1[0]);
  EXPECT_FLOAT_EQ(0.0f, dptr1[1]);
  EXPECT_FLOAT_EQ(1.0f, dptr1[2]);
}

TEST_F(TensorMath, GECpp) {
  Tensor p1 = a >= 2.0f;
  const float *dptr1 = p1.data<float>();
  EXPECT_FLOAT_EQ(0.0f, dptr1[0]);
  EXPECT_FLOAT_EQ(1.0f, dptr1[1]);
  EXPECT_FLOAT_EQ(1.0f, dptr1[2]);
}

TEST_F(TensorMath, PowCpp) {
  Tensor p1 = Pow(b, 3.0f);
  const float *dptr1 = p1.data<float>();
  EXPECT_FLOAT_EQ(pow(1.1f, 3.0f), dptr1[0]);
  EXPECT_FLOAT_EQ(pow(2.1f, 3.0f), dptr1[1]);
  EXPECT_FLOAT_EQ(pow(3.1f, 3.0f), dptr1[2]);

  // TODO(Yuchen): check pow(tensor a, tensor b) and add testcase after the
  // function is complete
  // Tensor p2 = Pow(a,b);
  // const float *dptr2 = p2.data<float>();
  // EXPECT_FLOAT_EQ(pow(1.0f,1.1f), dptr2[0]);
  // EXPECT_FLOAT_EQ(pow(2.0f,2.1f), dptr2[1]);
  // EXPECT_FLOAT_EQ(pow(3.0f,3.1f), dptr2[2]);
}

TEST_F(TensorMath, SubCpp) {
  Tensor p1 = a - b;
  const float *dptr1 = p1.data<float>();
  EXPECT_NEAR(-0.1, dptr1[0], 1e-5);
  EXPECT_NEAR(-0.1, dptr1[1], 1e-5);
  EXPECT_NEAR(-0.1, dptr1[2], 1e-5);
}

TEST_F(TensorMath, EltwiseMultCpp) {
  Tensor p1 = a * b;
  const float *dptr1 = p1.data<float>();
  EXPECT_NEAR(1.0 * 1.1, dptr1[0], 1e-5);
  EXPECT_NEAR(2.0 * 2.1, dptr1[1], 1e-5);
  EXPECT_NEAR(3.0 * 3.1, dptr1[2], 1e-5);
}

TEST_F(TensorMath, DivCpp) {
  Tensor p1 = a / b;
  const float *dptr1 = p1.data<float>();
  EXPECT_NEAR(1.0 / 1.1, dptr1[0], 1e-5);
  EXPECT_NEAR(2.0 / 2.1, dptr1[1], 1e-5);
  EXPECT_NEAR(3.0 / 3.1, dptr1[2], 1e-5);

  Tensor p2 = Div(10.0f, b);
  const float *dptr2 = p2.data<float>();
  EXPECT_NEAR(10.0 / 1.1, dptr2[0], 1e-5);
  EXPECT_NEAR(10.0 / 2.1, dptr2[1], 1e-5);
  EXPECT_NEAR(10.0 / 3.1, dptr2[2], 1e-5);

  Tensor p3 = a / 8.0f;
  const float *dptr3 = p3.data<float>();
  EXPECT_NEAR(1.0 / 8.0, dptr3[0], 1e-5);
  EXPECT_NEAR(2.0 / 8.0, dptr3[1], 1e-5);
  EXPECT_NEAR(3.0 / 8.0, dptr3[2], 1e-5);
}

TEST_F(TensorMath, BernoulliCpp) {
  Tensor p1(Shape{10000});
  Bernoulli(0.3f, &p1);
  const float *dptr1 = p1.data<float>();
  float sum = 0;
  for (int i = 0; i < 10000; i++) sum += dptr1[i];
  float mean = sum / 10000;
  EXPECT_NEAR(mean, 0.3f, 1e-2);

  sum = 0;
  for (int i = 0; i < 10000; i++) sum += (dptr1[i] - mean) * (dptr1[i] - mean);
  float variance = sum / 9999;
  EXPECT_NEAR(variance, 0.3 * 0.7, 1e-2);
}

TEST_F(TensorMath, UniformCpp) {
  Tensor p1(Shape{10000});
  Uniform(0.1f, 0.2f, &p1);
  const float *dptr1 = p1.data<float>();
  float sum = 0;
  for (int i = 0; i < 10000; i++) sum += dptr1[i];
  float mean = sum / 10000;
  EXPECT_NEAR(mean, 0.15f, 1e-3);

  sum = 0;
  for (int i = 0; i < 10000; i++) sum += (dptr1[i] - mean) * (dptr1[i] - mean);
  float variance = sum / 9999;
  EXPECT_NEAR(variance, 0.01f / 12, 1e-3);
}

TEST_F(TensorMath, GaussianCpp) {
  Tensor p1(Shape{50000});
  Gaussian(0.0f, 1.0f, &p1);
  const float *dptr1 = p1.data<float>();
  float sum = 0;
  for (int i = 0; i < 50000; i++) sum += dptr1[i];
  float mean = sum / 50000;
  EXPECT_NEAR(mean, 0.0, 1e-2);

  sum = 0;
  for (int i = 0; i < 50000; i++) sum += (dptr1[i] - mean) * (dptr1[i] - mean);
  float variance = sum / 49999;
  EXPECT_NEAR(variance, 1.0, 1e-2);
}

TEST_F(TensorMath, AddTensorCpp) {
  Tensor aa = a.Clone();
  aa += a;
  const float *dptr = aa.data<float>();
  EXPECT_FLOAT_EQ(2.0f, dptr[0]);
  EXPECT_FLOAT_EQ(4.0f, dptr[1]);
  EXPECT_FLOAT_EQ(6.0f, dptr[2]);

  // check p is initialized to 0
  Tensor p(Shape{6});
  p += aa;
  const float *dptr1 = p.data<float>();
  EXPECT_FLOAT_EQ(2.0f, dptr1[0]);
  EXPECT_FLOAT_EQ(4.0f, dptr1[1]);
  EXPECT_FLOAT_EQ(6.0f, dptr1[2]);

  a += b;
  const float *dptr2 = a.data<float>();
  EXPECT_FLOAT_EQ(2.1f, dptr2[0]);
  EXPECT_FLOAT_EQ(4.1f, dptr2[1]);
  EXPECT_FLOAT_EQ(6.1f, dptr2[2]);
  EXPECT_FLOAT_EQ(12.1f, dptr2[5]);
}

TEST_F(TensorMath, AddTensorsCpp) {
  Tensor ret(a.shape(), a.device(), a.data_type());
  Add(a, b, &ret);
  const float *dptr = ret.data<float>();
  EXPECT_FLOAT_EQ(2.1f, dptr[0]);
  EXPECT_FLOAT_EQ(4.1f, dptr[1]);
  EXPECT_FLOAT_EQ(6.1f, dptr[2]);
  EXPECT_FLOAT_EQ(12.1f, dptr[5]);

  const Tensor d = a + b;
  const float *dptr2 = d.data<float>();
  EXPECT_FLOAT_EQ(2.1f, dptr2[0]);
  EXPECT_FLOAT_EQ(4.1f, dptr2[1]);
  EXPECT_FLOAT_EQ(6.1f, dptr2[2]);
  EXPECT_FLOAT_EQ(12.1f, dptr2[5]);

  Add(a, b, &a);
  const float *dptr1 = a.data<float>();
  EXPECT_FLOAT_EQ(2.1f, dptr1[0]);
  EXPECT_FLOAT_EQ(4.1f, dptr1[1]);
  EXPECT_FLOAT_EQ(6.1f, dptr1[2]);
  EXPECT_FLOAT_EQ(12.1f, dptr1[5]);
}

TEST_F(TensorMath, SetValueCpp) {
  Tensor t(Shape{4});
  t.SetValue(0.3f);
  const float *ptr = t.data<float>();
  for (int i = 0; i < 4; i++) EXPECT_FLOAT_EQ(ptr[i], 0.3f);
}

TEST_F(TensorMath, ReshapeCpp) {
  Tensor t(Shape{4});
  std::array<float, 4> dat = {1.1f, 2.1f, 3.1f, 4.1f};
  t.CopyDataFromHostPtr(dat.data(), dat.size());
  t.Reshape(Shape{4, 1});
  const float *ptr = t.data<float>();
  EXPECT_EQ(t.shape(0), 4u);
  EXPECT_EQ(t.shape(1), 1u);
  EXPECT_FLOAT_EQ(ptr[0], 1.1f);
  EXPECT_FLOAT_EQ(ptr[1], 2.1f);
  EXPECT_FLOAT_EQ(ptr[2], 3.1f);
  EXPECT_FLOAT_EQ(ptr[3], 4.1f);
}

TEST_F(TensorMath, TransposeReshapeCpp) {
  // test transpose then reshape
  // {2,3,2} => {2,2,3} => {2,6}
  Tensor t(Shape{2, 3, 2});
  const float dat[12] = {1.1f, 2.1f, 3.1f, 4.1f,  5.1f,  6.1f,
                         7.1f, 8.1f, 9.1f, 10.1f, 11.1f, 12.1f};
  t.CopyDataFromHostPtr(dat, 12);

  t.Transpose({2, 0, 1});
  EXPECT_EQ(t.shape(0), 2u);
  EXPECT_EQ(t.shape(1), 2u);
  EXPECT_EQ(t.shape(2), 3u);

  float dptr[12];
  t.GetValue(dptr, 12);

  EXPECT_FLOAT_EQ(1.1f, dptr[0]);
  EXPECT_FLOAT_EQ(3.1f, dptr[1]);
  EXPECT_FLOAT_EQ(5.1f, dptr[2]);
  EXPECT_FLOAT_EQ(7.1f, dptr[3]);
  EXPECT_FLOAT_EQ(9.1f, dptr[4]);
  EXPECT_FLOAT_EQ(11.1f, dptr[5]);
  EXPECT_FLOAT_EQ(2.1f, dptr[6]);
  EXPECT_FLOAT_EQ(4.1f, dptr[7]);
  EXPECT_FLOAT_EQ(6.1f, dptr[8]);
  EXPECT_FLOAT_EQ(8.1f, dptr[9]);
  EXPECT_FLOAT_EQ(10.1f, dptr[10]);
  EXPECT_FLOAT_EQ(12.1f, dptr[11]);

  t.Reshape(Shape{2, 6});
  EXPECT_EQ(t.shape(0), 2u);
  EXPECT_EQ(t.shape(1), 6u);

  float dptr2[12];
  t.GetValue(dptr2, 12);
  EXPECT_FLOAT_EQ(1.1f, dptr2[0]);
  EXPECT_FLOAT_EQ(3.1f, dptr2[1]);
  EXPECT_FLOAT_EQ(5.1f, dptr2[2]);
  EXPECT_FLOAT_EQ(7.1f, dptr2[3]);
  EXPECT_FLOAT_EQ(9.1f, dptr2[4]);
  EXPECT_FLOAT_EQ(11.1f, dptr2[5]);
  EXPECT_FLOAT_EQ(2.1f, dptr2[6]);
  EXPECT_FLOAT_EQ(4.1f, dptr2[7]);
  EXPECT_FLOAT_EQ(6.1f, dptr2[8]);
  EXPECT_FLOAT_EQ(8.1f, dptr2[9]);
  EXPECT_FLOAT_EQ(10.1f, dptr2[10]);
  EXPECT_FLOAT_EQ(12.1f, dptr2[11]);
}

TEST_F(TensorMath, TransposeFloatCpp) {
  Tensor t(Shape{2, 3, 2});
  const float dat1[12] = {1.0f, 2.0f, 3.0f, 4.0f,  5.0f,  6.0f,
                          7.0f, 8.0f, 9.0f, 10.0f, 11.0f, 12.0f};
  t.CopyDataFromHostPtr(dat1, 12);

  t.Transpose({2, 0, 1});
  float dptr[12];
  t.GetValue(dptr, 12);
  EXPECT_FLOAT_EQ(1.0f, dptr[0]);
  EXPECT_FLOAT_EQ(3.0f, dptr[1]);
  EXPECT_FLOAT_EQ(5.0f, dptr[2]);
  EXPECT_FLOAT_EQ(7.0f, dptr[3]);
  EXPECT_FLOAT_EQ(9.0f, dptr[4]);
  EXPECT_FLOAT_EQ(11.0f, dptr[5]);
  EXPECT_FLOAT_EQ(2.0f, dptr[6]);
  EXPECT_FLOAT_EQ(4.0f, dptr[7]);
  EXPECT_FLOAT_EQ(6.0f, dptr[8]);
  EXPECT_FLOAT_EQ(8.0f, dptr[9]);
  EXPECT_FLOAT_EQ(10.0f, dptr[10]);
  EXPECT_FLOAT_EQ(12.0f, dptr[11]);
}

TEST_F(TensorMath, TransposeIntCpp) {
  Tensor t(Shape{2, 3, 2});
  const int dat1[12] = {1, 2, 3, 4, 5, 6, 7, 8, 9, 10, 11, 12};
  t.CopyDataFromHostPtr(dat1, 12);

  t.Transpose({2, 0, 1});
  int dptr[12];
  t.GetValue(dptr, 12);
  EXPECT_EQ(1, dptr[0]);
  EXPECT_EQ(3, dptr[1]);
  EXPECT_EQ(5, dptr[2]);
  EXPECT_EQ(7, dptr[3]);
  EXPECT_EQ(9, dptr[4]);
  EXPECT_EQ(11, dptr[5]);
  EXPECT_EQ(2, dptr[6]);
  EXPECT_EQ(4, dptr[7]);
  EXPECT_EQ(6, dptr[8]);
  EXPECT_EQ(8, dptr[9]);
  EXPECT_EQ(10, dptr[10]);
  EXPECT_EQ(12, dptr[11]);
}

TEST_F(TensorMath, BroadcastCpp) {
  Tensor x(Shape{1});
  x.SetValue(1.0f);
  {
    auto y = x + a;
    const float *dptr = y.data<float>();
    EXPECT_FLOAT_EQ(2.0f, dptr[0]);
    EXPECT_FLOAT_EQ(3.0f, dptr[1]);
    EXPECT_FLOAT_EQ(4.0f, dptr[2]);
  }

  {
    auto y = x + e;
    const float *dptr = y.data<float>();
    EXPECT_FLOAT_EQ(2.0f, dptr[0]);
    EXPECT_FLOAT_EQ(3.0f, dptr[1]);
    EXPECT_FLOAT_EQ(4.0f, dptr[2]);
  }

  auto p = Reshape(e, Shape{3, 1, 2});
  {
    Tensor q(Shape{3, 1, 1});
    q.CopyDataFromHostPtr(dat1, 3);
    auto z = p + q;
    const float *dptr = z.data<float>();
    EXPECT_FLOAT_EQ(2.0f, dptr[0]);
    EXPECT_FLOAT_EQ(3.0f, dptr[1]);
    EXPECT_FLOAT_EQ(5.0f, dptr[2]);
    EXPECT_FLOAT_EQ(6.0f, dptr[3]);
    EXPECT_FLOAT_EQ(8.0f, dptr[4]);
    EXPECT_FLOAT_EQ(9.0f, dptr[5]);
  }

  {
    Tensor q(Shape{2});
    q.CopyDataFromHostPtr(dat1, 2);
    auto z = p + q;
    const float *dptr = z.data<float>();
    EXPECT_FLOAT_EQ(2.0f, dptr[0]);
    EXPECT_FLOAT_EQ(4.0f, dptr[1]);
    EXPECT_FLOAT_EQ(4.0f, dptr[2]);
    EXPECT_FLOAT_EQ(6.0f, dptr[3]);
    EXPECT_FLOAT_EQ(6.0f, dptr[4]);
    EXPECT_FLOAT_EQ(8.0f, dptr[5]);
  }

  {
    Tensor q(Shape{3, 1, 2, 1});
    q.CopyDataFromHostPtr(dat1, 6);
    auto z = p + q;
    EXPECT_EQ(z.shape().size(), 4);
    EXPECT_EQ(z.shape(0), 3);
    EXPECT_EQ(z.shape(1), 3);
    EXPECT_EQ(z.shape(2), 2);
    EXPECT_EQ(z.shape(3), 2);
    const float *dptr = z.data<float>();
    EXPECT_FLOAT_EQ(2.0f, dptr[0]);
    EXPECT_FLOAT_EQ(3.0f, dptr[1]);
    EXPECT_FLOAT_EQ(3.0f, dptr[2]);
    EXPECT_FLOAT_EQ(4.0f, dptr[3]);
    EXPECT_FLOAT_EQ(6.0f, dptr[16]);
    EXPECT_FLOAT_EQ(7.0f, dptr[17]);
    EXPECT_FLOAT_EQ(7.0f, dptr[18]);
    EXPECT_FLOAT_EQ(8.0f, dptr[19]);
  }
}

#ifdef USE_CBLAS
TEST_F(TensorMath, L2Cpp) {
  float l2 = a.L2();
  float target = 0.0f;
  for (size_t i = 0; i < a.Size(); i++) target += dat1[i] * dat1[i];
  EXPECT_FLOAT_EQ(l2, sqrt(target) / a.Size());
}
TEST_F(TensorMath, MultCpp) {
  const float x[4] = {1.0f, 2.0f, 3.0f, 4.0f};
  Tensor t(Shape{2, 2});
  t.CopyDataFromHostPtr(x, 4);
  d.CopyDataFromHostPtr(dat1, 6);
  Tensor C = Mult(d, t);
  const float *xptr = C.data<float>();
  for (int i = 0; i < 3; i++) {
    for (int j = 0; j < 2; j++) {
      float tmp = 0;
      for (int k = 0; k < 2; k++) {
        tmp += dat1[i * 2 + k] * x[k * 2 + j];
      }
      EXPECT_FLOAT_EQ(xptr[i * 2 + j], tmp);
    }
  }
  const float y[8] = {1.0f, 2.0f, 3.0f, 4.0f, 1.1f, 2.1f, 3.1f, 4.1f};
  Tensor s(Shape{4, 2});
  s.CopyDataFromHostPtr(y, 8);
  const float *sPtr = s.data<float>();
  for (int i = 0; i < 8; i++) EXPECT_FLOAT_EQ(sPtr[i], y[i]);
  Tensor D = Mult(d, s.T());
  const float *DPtr = D.data<float>();
  for (int i = 0; i < 3; i++) {
    for (int j = 0; j < 4; j++) {
      float tmp = 0;
      for (int k = 0; k < 2; k++) {
        tmp += dat1[i * 2 + k] * y[j * 2 + k];
      }
      EXPECT_FLOAT_EQ(DPtr[i * 4 + j], tmp);
    }
  }
  Tensor p(Shape{4, 1});
  p.CopyDataFromHostPtr(x, 4);
  Tensor q(Shape{1, 4});
  q.SetValue(1.0f);
  Tensor o(Shape{4, 4});

  Mult(p, q, &o);
  const float *oPtr = o.data<float>();
  for (int i = 0; i < 4; i++) {
    for (int j = 0; j < 4; j++) {
      EXPECT_FLOAT_EQ(oPtr[i * 4 + j], x[i]);
    }
  }
}

TEST_F(TensorMath, AddColumnCpp) {
  const float x[3] = {1.0f, 2.0f, 3.0f};
  Tensor t(Shape{3});
  t.CopyDataFromHostPtr(x, 3);
  d.CopyDataFromHostPtr(dat1, 6);
  AddColumn(t, &d);
  const float *xptr = d.data<float>();
  for (int i = 0; i < 3; i++) {
    for (int j = 0; j < 2; j++) {
      EXPECT_FLOAT_EQ(xptr[i * 2 + j], dat1[i * 2 + j] + x[i]);
    }
  }
}
TEST_F(TensorMath, SubColumnCpp) {
  const float x[3] = {1.0f, 2.0f, 3.0f};
  Tensor t(Shape{3});
  t.CopyDataFromHostPtr(x, 3);
  d.CopyDataFromHostPtr(dat1, 6);
  SubColumn(t, &d);
  const float *xptr = d.data<float>();
  for (int i = 0; i < 3; i++) {
    for (int j = 0; j < 2; j++) {
      EXPECT_FLOAT_EQ(xptr[i * 2 + j], dat1[i * 2 + j] - x[i]);
    }
  }
}

TEST_F(TensorMath, DivColumnCpp) {
  const float x[3] = {1.0f, 2.0f, 3.0f};
  Tensor t(Shape{3});
  t.CopyDataFromHostPtr(x, 3);
  d.CopyDataFromHostPtr(dat1, 6);
  DivColumn(t, &d);
  const float *xptr = d.data<float>();
  for (int i = 0; i < 3; i++) {
    for (int j = 0; j < 2; j++) {
      EXPECT_FLOAT_EQ(xptr[i * 2 + j], dat1[i * 2 + j] / x[i]);
    }
  }
}

TEST_F(TensorMath, AddRowCpp) {
  const float x[2] = {1.1f, 2.1f};
  Tensor t(Shape{2});
  t.CopyDataFromHostPtr(x, 2);
  d.CopyDataFromHostPtr(dat1, 6);
  AddRow(t, &d);
  const float *xptr = d.data<float>();
  for (int i = 0; i < 3; i++) {
    for (int j = 0; j < 2; j++) {
      EXPECT_FLOAT_EQ(xptr[i * 2 + j], dat1[i * 2 + j] + x[j]);
    }
  }
}

TEST_F(TensorMath, SubRowCpp) {
  const float x[2] = {1.1f, 2.1f};
  Tensor t(Shape{2});
  t.CopyDataFromHostPtr(x, 2);
  d.CopyDataFromHostPtr(dat1, 6);
  SubRow(t, &d);
  const float *xptr = d.data<float>();
  for (int i = 0; i < 3; i++) {
    for (int j = 0; j < 2; j++) {
      EXPECT_FLOAT_EQ(xptr[i * 2 + j], dat1[i * 2 + j] - x[j]);
    }
  }
}

TEST_F(TensorMath, MultRowCpp) {
  const float x[2] = {1.1f, 2.1f};
  Tensor t(Shape{2});
  t.CopyDataFromHostPtr(x, 2);
  d.CopyDataFromHostPtr(dat1, 6);
  MultRow(t, &d);
  const float *xptr = d.data<float>();
  for (int i = 0; i < 3; i++) {
    for (int j = 0; j < 2; j++) {
      EXPECT_FLOAT_EQ(xptr[i * 2 + j], dat1[i * 2 + j] * x[j]);
    }
  }
}

TEST_F(TensorMath, MultColumnCpp) {
  const float x[3] = {1.0f, 2.0f, 3.0f};
  Tensor t(Shape{3});
  t.CopyDataFromHostPtr(x, 3);
  d.CopyDataFromHostPtr(dat1, 6);
  MultColumn(t, &d);
  const float *xptr = d.data<float>();
  for (int i = 0; i < 3; i++) {
    for (int j = 0; j < 2; j++) {
      EXPECT_FLOAT_EQ(xptr[i * 2 + j], dat1[i * 2 + j] * x[i]);
    }
  }
}

TEST_F(TensorMath, DivRowCpp) {
  const float x[2] = {1.1f, 2.1f};
  Tensor t(Shape{2});
  t.CopyDataFromHostPtr(x, 2);
  d.CopyDataFromHostPtr(dat1, 6);
  DivRow(t, &d);
  const float *xptr = d.data<float>();
  for (int i = 0; i < 3; i++) {
    for (int j = 0; j < 2; j++) {
      EXPECT_FLOAT_EQ(xptr[i * 2 + j], dat1[i * 2 + j] / x[j]);
    }
  }
}

TEST_F(TensorMath, SumRowsCpp) {
  Tensor t(Shape{2});
  float dat[6];
  for (int i = 0; i < 6; i++) dat[i] = (float)rand() / (float)(RAND_MAX / 10);
  d.CopyDataFromHostPtr(dat, 6);
  SumRows(d, &t);
  const float *tptr = t.data<float>();
  for (int i = 0; i < 2; i++) {
    float tmp = 0;
    for (int j = 0; j < 3; j++) {
      tmp += dat[j * 2 + i];
    }
    EXPECT_FLOAT_EQ(tptr[i], tmp);
  }
}

TEST_F(TensorMath, SumColumnsCpp) {
  Tensor t(Shape{3});
  d.CopyDataFromHostPtr(dat1, 6);
  SumColumns(d, &t);
  const float *tptr = t.data<float>();
  for (int i = 0; i < 3; i++) {
    float tmp = 0;
    for (int j = 0; j < 2; j++) {
      tmp += dat1[i * 2 + j];
    }
    EXPECT_FLOAT_EQ(tptr[i], tmp);
  }
}

TEST_F(TensorMath, ConcatenateRowsCpp) {
  d.CopyDataFromHostPtr<float>(dat1, 6);
  e.CopyDataFromHostPtr<float>(dat2, 6);
  const auto ret = singa::ConcatenateRows(vector<Tensor>{d, e});
  EXPECT_EQ(ret.shape(0), d.shape(0) + e.shape(0));
  EXPECT_EQ(ret.shape(1), d.shape(1));
  const float *retPtr = ret.data<float>();
  for (int i = 0; i < 6; i++) EXPECT_FLOAT_EQ(retPtr[i], dat1[i]);
  for (int i = 0; i < 6; i++) EXPECT_FLOAT_EQ(retPtr[i + 6], dat2[i]);
}

TEST_F(TensorMath, ConcatenateColumnsCpp) {
  d.CopyDataFromHostPtr<float>(dat1, 6);
  e.CopyDataFromHostPtr<float>(dat2, 6);
  const auto ret = singa::ConcatenateColumns(vector<Tensor>{d, e});
  EXPECT_EQ(ret.shape(0), d.shape(0));
  EXPECT_EQ(ret.shape(1), d.shape(1) + e.shape(1));

  const float *retPtr = ret.data<float>();
  for (int i = 0; i < 3; i++) {
    for (int j = 0; j < 2; j++)
      EXPECT_FLOAT_EQ(retPtr[i * 4 + j], dat1[i * 2 + j]);
    for (int j = 0; j < 2; j++)
      EXPECT_FLOAT_EQ(retPtr[i * 4 + 2 + j], dat2[i * 2 + j]);
  }
}

TEST_F(TensorMath, CopyRowsCpp) {
  const auto ret = singa::CopyRows(e, 1, 2);
  EXPECT_EQ(ret.shape(0), 1u);
  EXPECT_EQ(ret.shape(1), e.shape(1));
  const float *retPtr = ret.data<float>();
  for (size_t i = 0; i < ret.Size(); i++)
    EXPECT_FLOAT_EQ(retPtr[i], dat1[1 * 2 + i]);
}

TEST_F(TensorMath, CopyColumnsCpp) {
  a.Reshape(Shape{2, 3});
  const auto ret = singa::CopyColumns(a, 1, 3);
  EXPECT_EQ(ret.shape(0), a.shape(0));
  EXPECT_EQ(ret.shape(1), 2u);
  const float *retPtr = ret.data<float>();
  for (size_t i = 0; i < ret.shape(0); i++)
    for (size_t j = 0; j < ret.shape(1); j++)
      EXPECT_FLOAT_EQ(retPtr[i * ret.shape(1) + j],
                      dat1[i * a.shape(1) + j + 1]);
}
#endif

//////////////////////////////////////////////////////////
#ifdef USE_CUDA
TEST_F(TensorMath, L2Cuda) {
  auto dev = std::make_shared<singa::CudaGPU>();
  Tensor t(Shape{3, 2}, dev);
  t.CopyDataFromHostPtr(dat1, 6);
  float l2 = t.L2();
  float target = 0.0f;
  for (size_t i = 0; i < t.Size(); i++) target += dat1[i] * dat1[i];
  EXPECT_FLOAT_EQ(l2, sqrt(target) / t.Size());
}
TEST_F(TensorMath, MultCuda) {
  const float x[4] = {1.0f, 2.0f, 3.0f, 4.0f};
  auto dev = std::make_shared<singa::CudaGPU>();
  Tensor t(Shape{2, 2}, dev);
  t.CopyDataFromHostPtr(x, 4);
  d.ToDevice(dev);
  d.CopyDataFromHostPtr(dat1, 6);
  Tensor C = Mult(d, t);
  C.ToHost();
  const float *xptr = C.data<float>();
  for (int i = 0; i < 3; i++) {
    for (int j = 0; j < 2; j++) {
      float tmp = 0;
      for (int k = 0; k < 2; k++) {
        tmp += dat1[i * 2 + k] * x[k * 2 + j];
      }
      EXPECT_FLOAT_EQ(xptr[i * 2 + j], tmp);
    }
  }

  const float y[8] = {1.0f, 2.0f, 3.0f, 4.0f, 1.1f, 2.1f, 3.1f, 4.1f};
  Tensor s(Shape{4, 2}, dev);
  s.CopyDataFromHostPtr(y, 8);
  Tensor D = Mult(d, s.T());
  D.ToHost();
  const float *DPtr = D.data<float>();
  for (int i = 0; i < 3; i++) {
    for (int j = 0; j < 4; j++) {
      float tmp = 0;
      for (int k = 0; k < 2; k++) {
        tmp += dat1[i * 2 + k] * y[j * 2 + k];
      }
      EXPECT_FLOAT_EQ(DPtr[i * 4 + j], tmp);
    }
  }
  Tensor p(Shape{4, 1}, dev);
  p.CopyDataFromHostPtr(x, 4);
  Tensor q(Shape{1, 4}, dev);
  q.SetValue(1.0f);
  Tensor o(Shape{4, 4}, dev);

  Mult(p, q, &o);
  o.ToHost();
  const float *oPtr = o.data<float>();
  for (int i = 0; i < 4; i++) {
    for (int j = 0; j < 4; j++) {
      EXPECT_FLOAT_EQ(oPtr[i * 4 + j], x[i]);
    }
  }
  d.ToHost();
  p.ToHost();
}

TEST_F(TensorMath, AddColumnCuda) {
  const float x[3] = {1.0f, 2.0f, 3.0f};
  auto dev = std::make_shared<singa::CudaGPU>();
  Tensor t(Shape{3}, dev);
  t.CopyDataFromHostPtr(x, 3);
  d.CopyDataFromHostPtr(dat1, 6);
  d.ToDevice(dev);
  AddColumn(t, &d);
  d.ToHost();
  const float *xptr = d.data<float>();
  for (int i = 0; i < 3; i++) {
    for (int j = 0; j < 2; j++) {
      EXPECT_FLOAT_EQ(xptr[i * 2 + j], dat1[i * 2 + j] + x[i]);
    }
  }
}

TEST_F(TensorMath, SubColumnCuda) {
  const float x[3] = {1.0f, 2.0f, 3.0f};
  auto dev = std::make_shared<singa::CudaGPU>();
  Tensor t(Shape{3}, dev);
  t.CopyDataFromHostPtr(x, 3);
  d.CopyDataFromHostPtr(dat1, 6);
  d.ToDevice(dev);
  SubColumn(t, &d);
  d.ToHost();
  const float *xptr = d.data<float>();
  for (int i = 0; i < 3; i++) {
    for (int j = 0; j < 2; j++) {
      EXPECT_FLOAT_EQ(xptr[i * 2 + j], dat1[i * 2 + j] - x[i]);
    }
  }
}

TEST_F(TensorMath, MultColumnCuda) {
  const float x[3] = {1.0f, 2.0f, 3.0f};
  auto dev = std::make_shared<singa::CudaGPU>();
  Tensor t(Shape{3}, dev);
  t.CopyDataFromHostPtr(x, 3);
  d.CopyDataFromHostPtr(dat1, 6);
  d.ToDevice(dev);
  MultColumn(t, &d);
  d.ToHost();
  const float *xptr = d.data<float>();
  for (int i = 0; i < 3; i++) {
    for (int j = 0; j < 2; j++) {
      EXPECT_FLOAT_EQ(xptr[i * 2 + j], dat1[i * 2 + j] * x[i]);
    }
  }
}
TEST_F(TensorMath, DivColumnCuda) {
  const float x[3] = {1.0f, 2.0f, 3.0f};
  auto dev = std::make_shared<singa::CudaGPU>();
  Tensor t(Shape{3}, dev);
  t.CopyDataFromHostPtr(x, 3);
  d.CopyDataFromHostPtr(dat1, 6);
  d.ToDevice(dev);
  DivColumn(t, &d);
  d.ToHost();
  const float *xptr = d.data<float>();
  for (int i = 0; i < 3; i++) {
    for (int j = 0; j < 2; j++) {
      EXPECT_FLOAT_EQ(xptr[i * 2 + j], dat1[i * 2 + j] / x[i]);
    }
  }
}
TEST_F(TensorMath, AddRowCuda) {
  const float x[2] = {1.1f, 2.1f};
  auto dev = std::make_shared<singa::CudaGPU>();
  Tensor t(Shape{2}, dev);
  t.CopyDataFromHostPtr(x, 2);
  d.CopyDataFromHostPtr(dat1, 6);
  d.ToDevice(dev);
  AddRow(t, &d);
  d.ToHost();
  const float *xptr = d.data<float>();
  for (int i = 0; i < 3; i++) {
    for (int j = 0; j < 2; j++) {
      EXPECT_FLOAT_EQ(xptr[i * 2 + j], dat1[i * 2 + j] + x[j]);
    }
  }
}
TEST_F(TensorMath, SubRowCuda) {
  const float x[2] = {1.1f, 2.1f};
  auto dev = std::make_shared<singa::CudaGPU>();
  Tensor t(Shape{2}, dev);
  t.CopyDataFromHostPtr(x, 2);
  d.CopyDataFromHostPtr(dat1, 6);
  d.ToDevice(dev);
  SubRow(t, &d);
  d.ToHost();
  const float *xptr = d.data<float>();
  for (int i = 0; i < 3; i++) {
    for (int j = 0; j < 2; j++) {
      EXPECT_FLOAT_EQ(xptr[i * 2 + j], dat1[i * 2 + j] - x[j]);
    }
  }
}
TEST_F(TensorMath, MultRowCuda) {
  const float x[2] = {1.1f, 2.1f};
  auto dev = std::make_shared<singa::CudaGPU>();
  Tensor t(Shape{2}, dev);
  t.CopyDataFromHostPtr(x, 2);
  d.CopyDataFromHostPtr(dat1, 6);
  d.ToDevice(dev);
  MultRow(t, &d);
  d.ToHost();
  const float *xptr = d.data<float>();
  for (int i = 0; i < 3; i++) {
    for (int j = 0; j < 2; j++) {
      EXPECT_FLOAT_EQ(xptr[i * 2 + j], dat1[i * 2 + j] * x[j]);
    }
  }
}

TEST_F(TensorMath, DivRowCuda) {
  const float x[2] = {1.1f, 2.1f};
  auto dev = std::make_shared<singa::CudaGPU>();
  Tensor t(Shape{2}, dev);
  t.CopyDataFromHostPtr(x, 2);
  d.CopyDataFromHostPtr(dat1, 6);
  d.ToDevice(dev);
  DivRow(t, &d);
  d.ToHost();
  const float *xptr = d.data<float>();
  for (int i = 0; i < 3; i++) {
    for (int j = 0; j < 2; j++) {
      EXPECT_FLOAT_EQ(xptr[i * 2 + j], dat1[i * 2 + j] / x[j]);
    }
  }
}
TEST_F(TensorMath, SumRowsCuda) {
  auto dev = std::make_shared<singa::CudaGPU>();
  Tensor t(Shape{2}, dev);
  d.CopyDataFromHostPtr(dat1, 6);
  d.ToDevice(dev);
  SumRows(d, &t);
  t.ToHost();
  const float *tptr = t.data<float>();
  for (int i = 0; i < 2; i++) {
    float tmp = 0;
    for (int j = 0; j < 3; j++) {
      tmp += dat1[j * 2 + i];
    }
    EXPECT_FLOAT_EQ(tptr[i], tmp);
  }
  d.ToHost();
}
TEST_F(TensorMath, SumColumnCuda) {
  auto dev = std::make_shared<singa::CudaGPU>();
  Tensor t(Shape{3}, dev);
  d.CopyDataFromHostPtr(dat1, 6);
  d.ToDevice(dev);
  SumColumns(d, &t);
  t.ToHost();
  const float *tptr = t.data<float>();
  for (int i = 0; i < 3; i++) {
    float tmp = 0;
    for (int j = 0; j < 2; j++) {
      tmp += dat1[i * 2 + j];
    }
    EXPECT_FLOAT_EQ(tptr[i], tmp);
  }
  d.ToHost();
}

TEST_F(TensorMath, ExpStrideCuda) {
  auto dev = std::make_shared<singa::CudaGPU>();
  a.ToDevice(dev);
  auto x = singa::Tensor(singa::Shape{2, 1, 3});
  x.ToDevice(dev);
  d.CopyDataFromHostPtr<float>(dat1, 6);
  auto y = singa::Transpose(x, {1, 2, 0});
  Exp(singa::Reshape(a, singa::Shape{1, 3, 2}), &y);
  y.ToHost();
  const float *dptr1 = y.data<float>();
  EXPECT_NEAR(exp(dat1[0]), dptr1[0], 1e-5);
  EXPECT_NEAR(exp(dat1[4]), dptr1[2], 1e-5);
  EXPECT_NEAR(exp(dat1[3]), dptr1[4], 1e-5);
}

TEST_F(TensorMath, ConcatenateRowsCuda) {
  auto dev = std::make_shared<singa::CudaGPU>();
  d.ToDevice(dev);
  e.ToDevice(dev);
  d.CopyDataFromHostPtr<float>(dat1, 6);
  e.CopyDataFromHostPtr<float>(dat2, 6);
  auto ret = singa::ConcatenateRows(vector<Tensor>{d, e});
  EXPECT_EQ(ret.shape(0), d.shape(0) + e.shape(0));
  EXPECT_EQ(ret.shape(1), d.shape(1));
  ret.ToHost();
  const float *retPtr = ret.data<float>();
  for (int i = 0; i < 6; i++) EXPECT_FLOAT_EQ(retPtr[i], dat1[i]);
  for (int i = 0; i < 6; i++) EXPECT_FLOAT_EQ(retPtr[i + 6], dat2[i]);
}

TEST_F(TensorMath, ConcatenateColumnsCuda) {
  auto dev = std::make_shared<singa::CudaGPU>();
  d.ToDevice(dev);
  e.ToDevice(dev);
  d.CopyDataFromHostPtr<float>(dat1, 6);
  e.CopyDataFromHostPtr<float>(dat2, 6);
  auto ret = singa::ConcatenateColumns(vector<Tensor>{d, e});
  ret.ToHost();
  EXPECT_EQ(ret.shape(0), d.shape(0));
  EXPECT_EQ(ret.shape(1), d.shape(1) + e.shape(1));

  const float *retPtr = ret.data<float>();
  for (int i = 0; i < 3; i++) {
    for (int j = 0; j < 2; j++)
      EXPECT_FLOAT_EQ(retPtr[i * 4 + j], dat1[i * 2 + j]);
    for (int j = 0; j < 2; j++)
      EXPECT_FLOAT_EQ(retPtr[i * 4 + 2 + j], dat2[i * 2 + j]);
  }
}

TEST_F(TensorMath, CopyRowsCuda) {
  auto dev = std::make_shared<singa::CudaGPU>();
  e.ToDevice(dev);
  auto ret = singa::CopyRows(e, 1, 2);
  ret.ToHost();
  EXPECT_EQ(ret.shape(0), 1u);
  EXPECT_EQ(ret.shape(1), e.shape(1));
  const float *retPtr = ret.data<float>();
  for (size_t i = 0; i < ret.Size(); i++)
    EXPECT_FLOAT_EQ(retPtr[i], dat1[1 * 2 + i]);
}

TEST_F(TensorMath, CopyColumnsCuda) {
  auto dev = std::make_shared<singa::CudaGPU>();
  a.Reshape(Shape{2, 3});
  a.ToDevice(dev);
  auto ret = singa::CopyColumns(a, 1, 3);
  EXPECT_EQ(ret.shape(0), a.shape(0));
  EXPECT_EQ(ret.shape(1), 2u);
  ret.ToHost();
  const float *retPtr = ret.data<float>();
  for (size_t i = 0; i < ret.shape(0); i++)
    for (size_t j = 0; j < ret.shape(1); j++)
      EXPECT_FLOAT_EQ(retPtr[i * ret.shape(1) + j],
                      dat1[i * a.shape(1) + j + 1]);
}

<<<<<<< HEAD
=======
TEST_F(TensorMath, RowMaxCuda) {
  auto dev = std::make_shared<singa::CudaGPU>();
  Tensor x1(Shape{2,2}, dev);
  const float data1[4] = {1.0f, 2.0f, 3.0f, 4.0f};
  x1.CopyDataFromHostPtr<float>(data1,4);

  auto y2 = RowMax(x1);
  y2.Reshape({2,1});
  y2.ToHost();
  const float *dptr1 = y2.data<float>();
  EXPECT_EQ(dptr1[0], 2);
  EXPECT_EQ(dptr1[1], 4);
}


>>>>>>> ffdae47f
TEST_F(TensorMath, BroadcastCuda) {
  auto dev = std::make_shared<singa::CudaGPU>();
  Tensor x(Shape{1});
  x.ToDevice(dev);
  x.SetValue(1.0f);
  a.ToDevice(dev);
  {
    auto y = a + x;
    y.ToHost();
    const float *dptr = y.data<float>();
    EXPECT_FLOAT_EQ(2.0f, dptr[0]);
    EXPECT_FLOAT_EQ(3.0f, dptr[1]);
    EXPECT_FLOAT_EQ(4.0f, dptr[2]);
  }

  e.ToDevice(dev);
  {
    auto y = e + x;
    y.ToHost();
    const float *dptr = y.data<float>();
    EXPECT_FLOAT_EQ(2.0f, dptr[0]);
    EXPECT_FLOAT_EQ(3.0f, dptr[1]);
    EXPECT_FLOAT_EQ(4.0f, dptr[2]);
  }

  auto p = Reshape(e, Shape{3, 1, 2});
  {
    Tensor q(Shape{3, 1, 1}, dev);
    q.CopyDataFromHostPtr(dat1, 3);
    auto z = p + q;
    z.ToHost();
    const float *dptr = z.data<float>();
    EXPECT_FLOAT_EQ(2.0f, dptr[0]);
    EXPECT_FLOAT_EQ(3.0f, dptr[1]);
    EXPECT_FLOAT_EQ(5.0f, dptr[2]);
    EXPECT_FLOAT_EQ(6.0f, dptr[3]);
    EXPECT_FLOAT_EQ(8.0f, dptr[4]);
    EXPECT_FLOAT_EQ(9.0f, dptr[5]);
  }

  {
    Tensor q(Shape{2}, dev);
    q.CopyDataFromHostPtr(dat1, 2);
    auto z = p + q;
    EXPECT_EQ(z.shape().size(), 3);
    EXPECT_EQ(z.shape(0), 3);
    EXPECT_EQ(z.shape(1), 1);
    EXPECT_EQ(z.shape(2), 2);
    z.ToHost();
    const float *dptr = z.data<float>();
    EXPECT_FLOAT_EQ(2.0f, dptr[0]);
    EXPECT_FLOAT_EQ(4.0f, dptr[1]);
    EXPECT_FLOAT_EQ(4.0f, dptr[2]);
    EXPECT_FLOAT_EQ(6.0f, dptr[3]);
    EXPECT_FLOAT_EQ(6.0f, dptr[4]);
    EXPECT_FLOAT_EQ(8.0f, dptr[5]);
  }
  /*
    {
      Tensor q(Shape{3, 1, 2, 1}, dev);
      q.CopyDataFromHostPtr(dat1, 6);
      auto z = p + q;
      z.ToHost();
      EXPECT_EQ(z.shape().size(), 4);
      EXPECT_EQ(z.shape(0), 3);
      EXPECT_EQ(z.shape(1), 3);
      EXPECT_EQ(z.shape(2), 2);
      EXPECT_EQ(z.shape(3), 2);
      const float *dptr = z.data<float>();
      EXPECT_FLOAT_EQ(2.0f, dptr[0]);
      EXPECT_FLOAT_EQ(3.0f, dptr[1]);
      EXPECT_FLOAT_EQ(3.0f, dptr[2]);
      EXPECT_FLOAT_EQ(4.0f, dptr[3]);
      EXPECT_FLOAT_EQ(6.0f, dptr[16]);
      EXPECT_FLOAT_EQ(7.0f, dptr[17]);
      EXPECT_FLOAT_EQ(7.0f, dptr[18]);
      EXPECT_FLOAT_EQ(8.0f, dptr[19]);
    }
    */
}
#endif<|MERGE_RESOLUTION|>--- conflicted
+++ resolved
@@ -178,7 +178,7 @@
 }
 
 TEST_F(TensorMath, SoftMaxOnAxis) {
-  Tensor in(Shape{2,2,2,2}, std::make_shared<singa::CudaGPU>() );
+  Tensor in(Shape{2, 2, 2, 2}, std::make_shared<singa::CudaGPU>());
   Gaussian(0.0f, 1.0f, &in);
 
   // -4, -3, -2, -1, 0, 1, 2, 3
@@ -1103,24 +1103,20 @@
                       dat1[i * a.shape(1) + j + 1]);
 }
 
-<<<<<<< HEAD
-=======
 TEST_F(TensorMath, RowMaxCuda) {
   auto dev = std::make_shared<singa::CudaGPU>();
-  Tensor x1(Shape{2,2}, dev);
+  Tensor x1(Shape{2, 2}, dev);
   const float data1[4] = {1.0f, 2.0f, 3.0f, 4.0f};
-  x1.CopyDataFromHostPtr<float>(data1,4);
+  x1.CopyDataFromHostPtr<float>(data1, 4);
 
   auto y2 = RowMax(x1);
-  y2.Reshape({2,1});
+  y2.Reshape({2, 1});
   y2.ToHost();
   const float *dptr1 = y2.data<float>();
   EXPECT_EQ(dptr1[0], 2);
   EXPECT_EQ(dptr1[1], 4);
 }
 
-
->>>>>>> ffdae47f
 TEST_F(TensorMath, BroadcastCuda) {
   auto dev = std::make_shared<singa::CudaGPU>();
   Tensor x(Shape{1});
